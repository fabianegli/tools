--- conflicted
+++ resolved
@@ -58,11 +58,7 @@
     "nf-core subworkflows": [
         {
             "name": "For pipelines",
-<<<<<<< HEAD
-            "commands": ["install", "update"],
-=======
-            "commands": ["list", "install"],
->>>>>>> 7a011324
+            "commands": ["list", "install", "update"],
         },
         {
             "name": "Developing new subworkflows",
