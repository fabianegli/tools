import logging
import os

import questionary

import nf_core.modules.modules_utils
import nf_core.utils
from nf_core.components.components_utils import prompt_component_version_sha
from nf_core.modules.modules_repo import NF_CORE_MODULES_NAME

log = logging.getLogger(__name__)


def collect_and_verify_name(component_type, component, modules_repo):
    """
    Collect component name.
    Check that the supplied name is an available module/subworkflow.
    """
    if component is None:
        component = questionary.autocomplete(
            f"{'Tool' if component_type == 'modules' else 'Subworkflow'} name:",
            choices=modules_repo.get_avail_components(component_type),
            style=nf_core.utils.nfcore_question_style,
        ).unsafe_ask()

    # Check that the supplied name is an available module/subworkflow
    if component and component not in modules_repo.get_avail_components(component_type):
        log.error(f"{component_type[:-1].title()} '{component}' not found in list of available {component_type}.")
        log.info(f"Use the command 'nf-core {component_type} list' to view available software")
        return False

    if not modules_repo.component_exists(component, component_type):
        warn_msg = f"{component_type[:-1].title()} '{component}' not found in remote '{modules_repo.remote_url}' ({modules_repo.branch})"
        log.warning(warn_msg)
        return False

    return component


def check_component_installed(component_type, component, current_version, component_dir, modules_repo, force, prompt):
    """
    Check that the module/subworkflow is not already installed
    """
    if (current_version is not None and os.path.exists(component_dir)) and not force:
        log.info(f"{component_type[:-1].title()} is already installed.")

        if prompt:
            message = "?" if component_type == "modules" else " of this subworkflow and all it's imported modules?"
            force = questionary.confirm(
                f"{component_type[:-1].title()} {component} is already installed. \nDo you want to force the reinstallation{message}",
                style=nf_core.utils.nfcore_question_style,
                default=False,
            ).unsafe_ask()

        if not force:
            repo_flag = "" if modules_repo.repo_path == NF_CORE_MODULES_NAME else f"-g {modules_repo.remote_url} "
            branch_flag = "" if modules_repo.branch == "master" else f"-b {modules_repo.branch} "

            log.info(
                f"To update '{component}' run 'nf-core {component_type} {repo_flag}{branch_flag}update {component}'. To force reinstallation use '--force'"
            )
            return False

    return True


def get_version(component, component_type, sha, prompt, current_version, modules_repo):
    """
    Get the version to install
    """
    if sha:
        version = sha
    elif prompt:
        try:
            version = prompt_component_version_sha(
                component,
                component_type,
                installed_sha=current_version,
                modules_repo=modules_repo,
            )
        except SystemError as e:
            log.error(e)
            return False
    else:
        # Fetch the latest commit for the module
        version = modules_repo.get_latest_component_version(component, component_type)
    return version


def clean_modules_json(component, component_type, modules_repo, modules_json):
    """
    Remove installed version of module/subworkflow from modules.json
    """
    for repo_url, repo_content in modules_json.modules_json["repos"].items():
        for dir, dir_components in repo_content[component_type].items():
            for name, component_values in dir_components.items():
                if name == component and dir == modules_repo.repo_path:
                    repo_to_remove = repo_url
                    log.info(
                        f"Removing {component_type[:-1]} '{modules_repo.repo_path}/{component}' from repo '{repo_to_remove}' from modules.json"
                    )
                    modules_json.remove_entry(component_type, component, repo_to_remove, modules_repo.repo_path)
<<<<<<< HEAD
                    return component_values["installed"]
=======
                    return component_values["installed_by"]
>>>>>>> 3d0c0ccf
<|MERGE_RESOLUTION|>--- conflicted
+++ resolved
@@ -100,8 +100,4 @@
                         f"Removing {component_type[:-1]} '{modules_repo.repo_path}/{component}' from repo '{repo_to_remove}' from modules.json"
                     )
                     modules_json.remove_entry(component_type, component, repo_to_remove, modules_repo.repo_path)
-<<<<<<< HEAD
-                    return component_values["installed"]
-=======
-                    return component_values["installed_by"]
->>>>>>> 3d0c0ccf
+                    return component_values["installed_by"]