#!/usr/bin/env python
"""Synchronise a pipeline TEMPLATE branch with the template.
"""

import json
import logging
import os
<<<<<<< HEAD
import random
import re
import shutil
import time

import git
import requests
import requests_cache
import rich
=======
import requests
import requests_cache
import rich
import shutil
>>>>>>> 34d472fe

import nf_core
import nf_core.create
import nf_core.list
import nf_core.sync
import nf_core.utils

log = logging.getLogger(__name__)


class SyncException(Exception):
    """Exception raised when there was an error with TEMPLATE branch synchronisation"""

    pass


class PullRequestException(Exception):
    """Exception raised when there was an error creating a Pull-Request on GitHub.com"""

    pass


class PipelineSync(object):
    """Object to hold syncing information and results.

    Args:
        pipeline_dir (str): The path to the Nextflow pipeline root directory
        from_branch (str): The branch to use to fetch config vars. If not set, will use current active branch
        make_pr (bool): Set this to `True` to create a GitHub pull-request with the changes
        gh_username (str): GitHub username
        gh_repo (str): GitHub repository name

    Attributes:
        pipeline_dir (str): Path to target pipeline directory
        from_branch (str): Repo branch to use when collecting workflow variables. Default: active branch.
        original_branch (str): Repo branch that was checked out before we started.
        made_changes (bool): Whether making the new template pipeline introduced any changes
        make_pr (bool): Whether to try to automatically make a PR on GitHub.com
        required_config_vars (list): List of nextflow variables required to make template pipeline
        gh_username (str): GitHub username
        gh_repo (str): GitHub repository name
    """

    def __init__(
        self,
        pipeline_dir,
        from_branch=None,
        make_pr=False,
        gh_repo=None,
        gh_username=None,
    ):
        """Initialise syncing object"""

        self.pipeline_dir = os.path.abspath(pipeline_dir)
        self.from_branch = from_branch
        self.original_branch = None
        self.merge_branch = "nf-core-template-merge-{}".format(nf_core.__version__)
        self.made_changes = False
        self.make_pr = make_pr
        self.gh_pr_returned_data = {}
        self.required_config_vars = ["manifest.name", "manifest.description", "manifest.version", "manifest.author"]

        self.gh_username = gh_username
        self.gh_repo = gh_repo
        self.pr_url = ""

        # Set up the API auth if supplied on the command line
        self.gh_api = nf_core.utils.gh_api
        self.gh_api.lazy_init()
        if self.gh_username and "GITHUB_AUTH_TOKEN" in os.environ:
            log.debug(f"Authenticating sync as {self.gh_username}")
            self.gh_api.setup_github_auth(
                requests.auth.HTTPBasicAuth(self.gh_username, os.environ["GITHUB_AUTH_TOKEN"])
            )

    def sync(self):
        """Find workflow attributes, create a new template pipeline on TEMPLATE"""

        # Clear requests_cache so that we don't get stale API responses
        requests_cache.clear()

        log.info("Pipeline directory: {}".format(self.pipeline_dir))
        if self.from_branch:
            log.info("Using branch '{}' to fetch workflow variables".format(self.from_branch))
        if self.make_pr:
            log.info("Will attempt to automatically create a pull request")

        self.inspect_sync_dir()
        self.get_wf_config()
        self.checkout_template_branch()
        self.delete_template_branch_files()
        self.make_template_pipeline()
        self.commit_template_changes()

        # Push and make a pull request if we've been asked to
        if self.made_changes and self.make_pr:
            try:
                # Check that we have an API auth token
                if os.environ.get("GITHUB_AUTH_TOKEN", "") == "":
                    raise PullRequestException("GITHUB_AUTH_TOKEN not set!")

                # Check that we know the github username and repo name
                if self.gh_username is None and self.gh_repo is None:
                    raise PullRequestException("Could not find GitHub username and repo name")

                self.push_template_branch()
                self.create_merge_base_branch()
                self.push_merge_branch()
                self.make_pull_request()
                self.close_open_template_merge_prs()
            except PullRequestException as e:
                self.reset_target_dir()
                raise PullRequestException(e)

        self.reset_target_dir()

        if not self.made_changes:
            log.info("No changes made to TEMPLATE - sync complete")
        elif not self.make_pr:
            log.info(
                "Now try to merge the updates in to your pipeline:\n  cd {}\n  git merge TEMPLATE".format(
                    self.pipeline_dir
                )
            )

    def inspect_sync_dir(self):
        """Takes a look at the target directory for syncing. Checks that it's a git repo
        and makes sure that there are no uncommitted changes.
        """
        # Check that the pipeline_dir is a git repo
        try:
            self.repo = git.Repo(self.pipeline_dir)
        except git.exc.InvalidGitRepositoryError as e:
            raise SyncException("'{}' does not appear to be a git repository".format(self.pipeline_dir))

        # get current branch so we can switch back later
        self.original_branch = self.repo.active_branch.name
        log.info("Original pipeline repository branch is '{}'".format(self.original_branch))

        # Check to see if there are uncommitted changes on current branch
        if self.repo.is_dirty(untracked_files=True):
            raise SyncException(
                "Uncommitted changes found in pipeline directory!\nPlease commit these before running nf-core sync"
            )

    def get_wf_config(self):
        """Check out the target branch if requested and fetch the nextflow config.
        Check that we have the required config variables.
        """
        # Try to check out target branch (eg. `origin/dev`)
        try:
            if self.from_branch and self.repo.active_branch.name != self.from_branch:
                log.info("Checking out workflow branch '{}'".format(self.from_branch))
                self.repo.git.checkout(self.from_branch)
        except git.exc.GitCommandError:
            raise SyncException("Branch `{}` not found!".format(self.from_branch))

        # If not specified, get the name of the active branch
        if not self.from_branch:
            try:
                self.from_branch = self.repo.active_branch.name
            except git.exc.GitCommandError as e:
                log.error("Could not find active repo branch: ".format(e))

        # Fetch workflow variables
        log.debug("Fetching workflow config variables")
        self.wf_config = nf_core.utils.fetch_wf_config(self.pipeline_dir)

        # Check that we have the required variables
        for rvar in self.required_config_vars:
            if rvar not in self.wf_config:
                raise SyncException("Workflow config variable `{}` not found!".format(rvar))

    def checkout_template_branch(self):
        """
        Try to check out the origin/TEMPLATE in a new TEMPLATE branch.
        If this fails, try to check out an existing local TEMPLATE branch.
        """
        # Try to check out the `TEMPLATE` branch
        try:
            self.repo.git.checkout("origin/TEMPLATE", b="TEMPLATE")
        except git.exc.GitCommandError:
            # Try to check out an existing local branch called TEMPLATE
            try:
                self.repo.git.checkout("TEMPLATE")
            except git.exc.GitCommandError:
                raise SyncException("Could not check out branch 'origin/TEMPLATE' or 'TEMPLATE'")

    def delete_template_branch_files(self):
        """
        Delete all files in the TEMPLATE branch
        """
        # Delete everything
        log.info("Deleting all files in 'TEMPLATE' branch")
        for the_file in os.listdir(self.pipeline_dir):
            if the_file == ".git":
                continue
            file_path = os.path.join(self.pipeline_dir, the_file)
            log.debug("Deleting {}".format(file_path))
            try:
                if os.path.isfile(file_path):
                    os.unlink(file_path)
                elif os.path.isdir(file_path):
                    shutil.rmtree(file_path)
            except Exception as e:
                raise SyncException(e)

    def make_template_pipeline(self):
        """
        Delete all files and make a fresh template using the workflow variables
        """
        log.info("Making a new template pipeline using pipeline variables")

        # Only show error messages from pipeline creation
        logging.getLogger("nf_core.create").setLevel(logging.ERROR)

        nf_core.create.PipelineCreate(
            name=self.wf_config["manifest.name"].strip('"').strip("'"),
            description=self.wf_config["manifest.description"].strip('"').strip("'"),
            version=self.wf_config["manifest.version"].strip('"').strip("'"),
            no_git=True,
            force=True,
            outdir=self.pipeline_dir,
            author=self.wf_config["manifest.author"].strip('"').strip("'"),
        ).init_pipeline()

    def commit_template_changes(self):
        """If we have any changes with the new template files, make a git commit"""
        # Check that we have something to commit
        if not self.repo.is_dirty(untracked_files=True):
            log.info("Template contains no changes - no new commit created")
            return False
        # Commit changes
        try:
            self.repo.git.add(A=True)
            self.repo.index.commit("Template update for nf-core/tools version {}".format(nf_core.__version__))
            self.made_changes = True
            log.info("Committed changes to 'TEMPLATE' branch")
        except Exception as e:
            raise SyncException("Could not commit changes to TEMPLATE:\n{}".format(e))
        return True

    def push_template_branch(self):
        """If we made any changes, push the TEMPLATE branch to the default remote
        and try to make a PR. If we don't have the auth token, try to figure out a URL
        for the PR and print this to the console.
        """
        log.info("Pushing TEMPLATE branch to remote: '{}'".format(os.path.basename(self.pipeline_dir)))
        try:
            self.repo.git.push()
        except git.exc.GitCommandError as e:
            raise PullRequestException("Could not push TEMPLATE branch:\n  {}".format(e))

    def create_merge_base_branch(self):
        """Create a new branch from the updated TEMPLATE branch
        This branch will then be used to create the PR
        """
        # Check if branch exists already
        branch_list = [b.name for b in self.repo.branches]
        if self.merge_branch in branch_list:
            original_merge_branch = self.merge_branch
            # Try to create new branch with number at the end
            # If <branch_name>-2 already exists, increase the number until branch is new
            branch_no = 2
            self.merge_branch = f"{original_merge_branch}-{branch_no}"
            while self.merge_branch in branch_list:
                branch_no += 1
                self.merge_branch = f"{original_merge_branch}-{branch_no}"
            log.info(
                "Branch already existed: '{}', creating branch '{}' instead.".format(
                    original_merge_branch, self.merge_branch
                )
            )

        # Create new branch and checkout
        log.info(f"Checking out merge base branch '{self.merge_branch}'")
        try:
            self.repo.create_head(self.merge_branch)
        except git.exc.GitCommandError as e:
            raise SyncException(f"Could not create new branch '{self.merge_branch}'\n{e}")

    def push_merge_branch(self):
        """Push the newly created merge branch to the remote repository"""
        log.info(f"Pushing '{self.merge_branch}' branch to remote")
        try:
            origin = self.repo.remote()
            origin.push(self.merge_branch)
        except git.exc.GitCommandError as e:
            raise PullRequestException(f"Could not push branch '{self.merge_branch}':\n  {e}")

    def make_pull_request(self):
        """Create a pull request to a base branch (default: dev),
        from a head branch (default: TEMPLATE)

        Returns: An instance of class requests.Response
        """
        log.info("Submitting a pull request via the GitHub API")

        pr_title = f"Important! Template update for nf-core/tools v{nf_core.__version__}"
        pr_body_text = (
            "Version `{tag}` of [nf-core/tools](https://github.com/nf-core/tools) has just been released with updates to the nf-core template. "
            "This automated pull-request attempts to apply the relevant updates to this pipeline.\n\n"
            "Please make sure to merge this pull-request as soon as possible, "
            f"resolving any merge conflicts in the `{self.merge_branch}` branch (or your own fork, if you prefer). "
            "Once complete, make a new minor release of your pipeline.\n\n"
            "For instructions on how to merge this PR, please see "
            "[https://nf-co.re/developers/sync](https://nf-co.re/developers/sync#merging-automated-prs).\n\n"
            "For more information about this release of [nf-core/tools](https://github.com/nf-core/tools), "
            "please see the `v{tag}` [release page](https://github.com/nf-core/tools/releases/tag/{tag})."
        ).format(tag=nf_core.__version__)

        # Make new pull-request
        stderr = rich.console.Console(stderr=True, force_terminal=nf_core.utils.rich_force_colors())
        with self.gh_api.cache_disabled():
            try:
                r = self.gh_api.request_retry(
                    f"https://api.github.com/repos/{self.gh_repo}/pulls",
                    post_data={
                        "title": pr_title,
                        "body": pr_body_text,
                        "maintainer_can_modify": True,
                        "head": self.merge_branch,
                        "base": self.from_branch,
                    },
                )
            except Exception as e:
                stderr.print_exception()
                raise PullRequestException(f"Something went badly wrong - {e}")
            else:
                self.gh_pr_returned_data = r.json()
                self.pr_url = self.gh_pr_returned_data["html_url"]
                log.debug(f"GitHub API PR worked, return code 201")
                log.info(f"GitHub PR created: {self.gh_pr_returned_data['html_url']}")

    def close_open_template_merge_prs(self):
        """Get all template merging branches (starting with 'nf-core-template-merge-')
        and check for any open PRs from these branches to the self.from_branch
        If open PRs are found, add a comment and close them
        """
        log.info("Checking for open PRs from template merge branches")

        # Look for existing pull-requests
        list_prs_url = f"https://api.github.com/repos/{self.gh_repo}/pulls"
        with self.gh_api.cache_disabled():
            list_prs_request = self.gh_api.get(list_prs_url)
        try:
            list_prs_json = json.loads(list_prs_request.content)
            list_prs_pp = json.dumps(list_prs_json, indent=4)
        except:
            list_prs_json = list_prs_request.content
            list_prs_pp = list_prs_request.content

        log.debug(f"GitHub API listing existing PRs:\n{list_prs_url}\n{list_prs_pp}")
        if list_prs_request.status_code != 200:
            log.warning(f"Could not list open PRs ('{list_prs_request.status_code}')\n{list_prs_url}\n{list_prs_pp}")
            return False

        for pr in list_prs_json:
            log.debug(f"Looking at PR from '{pr['head']['ref']}': {pr['html_url']}")
            # Ignore closed PRs
            if pr["state"] != "open":
                log.debug(f"Ignoring PR as state not open ({pr['state']}): {pr['html_url']}")
                continue

            # Don't close the new PR that we just opened
            if pr["head"]["ref"] == self.merge_branch:
                continue

            # PR is from an automated branch and goes to our target base
            if pr["head"]["ref"].startswith("nf-core-template-merge-") and pr["base"]["ref"] == self.from_branch:
                self.close_open_pr(pr)

    def close_open_pr(self, pr):
        """Given a PR API response, add a comment and close."""
        log.debug(f"Attempting to close PR: '{pr['html_url']}'")

        # Make a new comment explaining why the PR is being closed
        comment_text = (
            f"Version `{nf_core.__version__}` of the [nf-core/tools](https://github.com/nf-core/tools) pipeline template has just been released. "
            f"This pull-request is now outdated and has been closed in favour of {self.pr_url}\n\n"
            f"Please use {self.pr_url} to merge in the new changes from the nf-core template as soon as possible."
        )
        with self.gh_api.cache_disabled():
            self.gh_api.post(url=pr["comments_url"], data=json.dumps({"body": comment_text}))

        # Update the PR status to be closed
        with self.gh_api.cache_disabled():
            pr_request = self.gh_api.patch(url=pr["url"], data=json.dumps({"state": "closed"}))
        try:
            pr_request_json = json.loads(pr_request.content)
            pr_request_pp = json.dumps(pr_request_json, indent=4)
        except:
            pr_request_json = pr_request.content
            pr_request_pp = pr_request.content

        # PR update worked
        if pr_request.status_code == 200:
            log.debug("GitHub API PR-update worked:\n{}".format(pr_request_pp))
            log.info(
                f"Closed GitHub PR from '{pr['head']['ref']}' to '{pr['base']['ref']}': {pr_request_json['html_url']}"
            )
            return True
        # Something went wrong
        else:
            log.warning(f"Could not close PR ('{pr_request.status_code}'):\n{pr['url']}\n{pr_request_pp}")
            return False

    def reset_target_dir(self):
        """
        Reset the target pipeline directory. Check out the original branch.
        """
        log.info("Checking out original branch: '{}'".format(self.original_branch))
        try:
            self.repo.git.checkout(self.original_branch)
        except git.exc.GitCommandError as e:
            raise SyncException("Could not reset to original branch `{}`:\n{}".format(self.from_branch, e))<|MERGE_RESOLUTION|>--- conflicted
+++ resolved
@@ -2,25 +2,14 @@
 """Synchronise a pipeline TEMPLATE branch with the template.
 """
 
+import git
 import json
 import logging
 import os
-<<<<<<< HEAD
-import random
-import re
-import shutil
-import time
-
-import git
-import requests
-import requests_cache
-import rich
-=======
 import requests
 import requests_cache
 import rich
 import shutil
->>>>>>> 34d472fe
 
 import nf_core
 import nf_core.create
