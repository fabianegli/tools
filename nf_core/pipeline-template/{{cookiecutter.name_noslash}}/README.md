# ![{{ cookiecutter.name }}](docs/images/{{ cookiecutter.name_noslash }}_logo.png)

**{{ cookiecutter.description }}**.

[![GitHub Actions CI Status](https://github.com/{{ cookiecutter.name }}/workflows/nf-core%20CI/badge.svg)](https://github.com/{{ cookiecutter.name }}/actions)
[![GitHub Actions Linting Status](https://github.com/{{ cookiecutter.name }}/workflows/nf-core%20linting/badge.svg)](https://github.com/{{ cookiecutter.name }}/actions)
[![Nextflow](https://img.shields.io/badge/nextflow-%E2%89%A520.04.0-brightgreen.svg)](https://www.nextflow.io/)

[![install with bioconda](https://img.shields.io/badge/install%20with-bioconda-brightgreen.svg)](https://bioconda.github.io/)
[![Docker](https://img.shields.io/docker/automated/{{ cookiecutter.name_docker }}.svg)](https://hub.docker.com/r/{{ cookiecutter.name_docker }})
[![Get help on Slack](http://img.shields.io/badge/slack-nf--core%20%23{{ cookiecutter.short_name }}-4A154B?logo=slack)](https://nfcore.slack.com/channels/{{ cookiecutter.short_name }})

## Introduction

The pipeline is built using [Nextflow](https://www.nextflow.io), a workflow tool to run tasks across multiple compute infrastructures in a very portable manner. It comes with docker containers making installation trivial and results highly reproducible.

## Quick Start

1. Install [`nextflow`](https://nf-co.re/usage/installation)

2. Install any of [`Docker`](https://docs.docker.com/engine/installation/), [`Singularity`](https://www.sylabs.io/guides/3.0/user-guide/) or [`Podman`](https://podman.io/) for full pipeline reproducibility _(please only use [`Conda`](https://conda.io/miniconda.html) as a last resort; see [docs](https://nf-co.re/usage/configuration#basic-configuration-profiles))_

3. Download the pipeline and test it on a minimal dataset with a single command:

    ```bash
    nextflow run {{ cookiecutter.name }} -profile test,<docker/singularity/podman/conda/institute>
    ```

    > Please check [nf-core/configs](https://github.com/nf-core/configs#documentation) to see if a custom config file to run nf-core pipelines already exists for your Institute. If so, you can simply use `-profile <institute>` in your command. This will enable either `docker` or `singularity` and set the appropriate execution settings for your local compute environment.

4. Start running your own analysis!

    <!-- TODO nf-core: Update the example "typical command" below used to run the pipeline -->

    ```bash
<<<<<<< HEAD
    nextflow run {{ cookiecutter.name }} -profile <docker/singularity/conda/institute> --input samplesheet.csv --genome GRCh37
=======
    nextflow run {{ cookiecutter.name }} -profile <docker/singularity/podman/conda/institute> --input '*_R{1,2}.fastq.gz' --genome GRCh37
>>>>>>> 9817bce2
    ```

See [usage docs](https://nf-co.re/{{ cookiecutter.short_name }}/usage) for all of the available options when running the pipeline.

## Documentation

The {{ cookiecutter.name }} pipeline comes with documentation about the pipeline: [usage](https://nf-co.re/{{ cookiecutter.short_name }}/usage) and [output](https://nf-co.re/{{ cookiecutter.short_name }}/output).

<!-- TODO nf-core: Add a brief overview of what the pipeline does and how it works -->

## Credits

{{ cookiecutter.name }} was originally written by {{ cookiecutter.author }}.

## Contributions and Support

If you would like to contribute to this pipeline, please see the [contributing guidelines](.github/CONTRIBUTING.md).

For further information or help, don't hesitate to get in touch on the [Slack `#{{ cookiecutter.short_name }}` channel](https://nfcore.slack.com/channels/{{ cookiecutter.short_name }}) (you can join with [this invite](https://nf-co.re/join/slack)).

## Citation

<!-- TODO nf-core: Add citation for pipeline after first release. Uncomment lines below and update Zenodo doi. -->
<!-- If you use  {{ cookiecutter.name }} for your analysis, please cite it using the following doi: [10.5281/zenodo.XXXXXX](https://doi.org/10.5281/zenodo.XXXXXX) -->

You can cite the `nf-core` publication as follows:

> **The nf-core framework for community-curated bioinformatics pipelines.**
>
> Philip Ewels, Alexander Peltzer, Sven Fillinger, Harshil Patel, Johannes Alneberg, Andreas Wilm, Maxime Ulysse Garcia, Paolo Di Tommaso & Sven Nahnsen.
>
> _Nat Biotechnol._ 2020 Feb 13. doi: [10.1038/s41587-020-0439-x](https://dx.doi.org/10.1038/s41587-020-0439-x).
> ReadCube: [Full Access Link](https://rdcu.be/b1GjZ)<|MERGE_RESOLUTION|>--- conflicted
+++ resolved
@@ -33,11 +33,7 @@
     <!-- TODO nf-core: Update the example "typical command" below used to run the pipeline -->
 
     ```bash
-<<<<<<< HEAD
-    nextflow run {{ cookiecutter.name }} -profile <docker/singularity/conda/institute> --input samplesheet.csv --genome GRCh37
-=======
-    nextflow run {{ cookiecutter.name }} -profile <docker/singularity/podman/conda/institute> --input '*_R{1,2}.fastq.gz' --genome GRCh37
->>>>>>> 9817bce2
+    nextflow run {{ cookiecutter.name }} -profile <docker/singularity/podman/conda/institute> --input samplesheet.csv --genome GRCh37
     ```
 
 See [usage docs](https://nf-co.re/{{ cookiecutter.short_name }}/usage) for all of the available options when running the pipeline.
