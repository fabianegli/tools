import glob
import json
import os
import requests
import sys
import logging
import questionary
<<<<<<< HEAD
import rich
=======
import datetime
>>>>>>> 544d4092
from itertools import count

from requests import api

import nf_core.utils

from .modules_repo import ModulesRepo

log = logging.getLogger(__name__)


def get_module_git_log(module_name, per_page=30, page_nbr=1, since="2020-11-25T00:00:00Z"):
    """
    Fetches the commit history the of requested module
    Args:
        module_name (str): Name of module
        per_page (int): Number of commits per page returned by API
        page_nbr (int): Page number of the retrieved commits
        since (str): Only show commits later than this timestamp.
        Time should be given in ISO-8601 format: YYYY-MM-DDTHH:MM:SSZ.

    Returns:
        [ dict ]: List of commit SHAs and associated (truncated) message
    """
    api_url = f"https://api.github.com/repos/nf-core/modules/commits?sha=master&path=software/{module_name}&per_page={per_page}&page={page_nbr}&since={since}"
    log.debug(f"Fetching commit history of module '{module_name}' from github API")
    response = requests.get(api_url, auth=nf_core.utils.github_api_auto_auth())
    if response.status_code == 200:
        commits = response.json()

        if len(commits) == 0:
            log.debug(f"Reached end of commit history for '{module_name}'")
            return []
        else:
            # Return the commit SHAs and the first line of the commit message
            return [
                {"git_sha": commit["sha"], "trunc_message": commit["commit"]["message"].partition("\n")[0]}
                for commit in commits
            ]
    elif response.status_code == 404:
        log.error(f"Module '{module_name}' not found in 'nf-core/modules/'\n{api_url}")
        sys.exit(1)
    else:
        raise SystemError(f"Unable to fetch commit SHA for module {module_name}")


def get_commit_info(commit_sha):
    """
    Fetches metadata about the commit (dates, message, etc.)
    Args:
        module_name (str): Name of module
        commit_sha (str): The SHA of the requested commit
    Returns:
        message (str): The commit message for the requested commit
        date (str): The commit date for the requested commit
    Raises:
        LookupError: If the call to the API fails.
    """
    api_url = f"https://api.github.com/repos/nf-core/modules/commits/{commit_sha}?stats=false"
    log.debug(f"Fetching commit metadata for commit at {commit_sha}")
    response = requests.get(api_url, auth=nf_core.utils.github_api_auto_auth())
    if response.status_code == 200:
        commit = response.json()
        message = commit["commit"]["message"].partition("\n")[0]
        raw_date = commit["commit"]["author"]["date"]

        # Parse the date returned from the API
        date_obj = datetime.datetime.strptime(raw_date, "%Y-%m-%dT%H:%M:%SZ")
        date = str(date_obj.date())

        return message, date
    elif response.status_code == 404:
        raise LookupError(f"Commit '{commit_sha}' not found in 'nf-core/modules/'\n{api_url}")
    else:
        raise LookupError(f"Unable to fetch metadata for commit SHA {commit_sha}")


def create_modules_json(pipeline_dir):
    """
    Create the modules.json files

    Args:
        pipeline_dir (str): The directory where the `modules.json` should be created
    """
    pipeline_config = nf_core.utils.fetch_wf_config(pipeline_dir)
    pipeline_name = pipeline_config["manifest.name"]
    pipeline_url = pipeline_config["manifest.homePage"]
    modules_json = {"name": pipeline_name.strip("'"), "homePage": pipeline_url.strip("'"), "modules": {}}
    all_module_file_paths = glob.glob(f"{pipeline_dir}/modules/nf-core/software/**/*", recursive=True)

    # Extract the module paths from the file paths
    module_paths = list(set(map(os.path.dirname, filter(os.path.isfile, all_module_file_paths))))
    module_names = [path.replace(f"{pipeline_dir}/modules/nf-core/software/", "") for path in module_paths]
    module_repo = ModulesRepo()
    progress_bar = rich.progress.Progress(
        "[bold blue]{task.description}",
        rich.progress.BarColumn(bar_width=None),
        "[magenta]{task.completed} of {task.total}[reset] » [bold yellow]{task.fields[test_name]}",
        transient=True,
    )
    with progress_bar:
        file_progress = progress_bar.add_task(
            "Creating 'modules.json' file", total=len(module_names), test_name="module.json"
        )
        for module_name, module_path in zip(module_names, module_paths):
            progress_bar.update(file_progress, advance=1, test_name=module_name)
            try:
                # Find the correct commit SHA for the local files.
                # We iterate over the commit log pages until we either
                # find a matching commit or we reach the end of the commits
                correct_commit_sha = None
                commit_page_nbr = 1
                while correct_commit_sha is None:

                    commit_shas = [
                        commit["git_sha"] for commit in get_module_git_log(module_name, page_nbr=commit_page_nbr)
                    ]
                    correct_commit_sha = find_correct_commit_sha(module_name, module_path, module_repo, commit_shas)
                    commit_page_nbr += 1

                modules_json["modules"][module_name] = {"git_sha": correct_commit_sha}
            except SystemError as e:
                log.error(e)
                log.error("Will not create 'modules.json' file")
                sys.exit(1)
    modules_json_path = os.path.join(pipeline_dir, "modules.json")
    with open(modules_json_path, "w") as fh:
        json.dump(modules_json, fh, indent=4)


def find_correct_commit_sha(module_name, module_path, modules_repo, commit_shas):
    """
    Returns the SHA for the latest commit where the local files are identical to the remote files
    Args:
        module_name (str): Name of module
        module_path (str): Path to module in local repo
        module_repo (str): Remote repo for module
        commit_shas ([ str ]): List of commit SHAs for module, sorted in descending order
    Returns:
        commit_sha (str): The latest commit SHA where local files are identical to remote files
    """

    files_to_check = ["main.nf", "functions.nf", "meta.yml"]
    local_file_contents = [None, None, None]
    for i, file in enumerate(files_to_check):
        try:
            local_file_contents[i] = open(os.path.join(module_path, file), "r").read()
        except FileNotFoundError as e:
            log.debug(f"Could not open file: {os.path.join(module_path, file)}")
            continue
    for commit_sha in commit_shas:
        if local_module_equal_to_commit(local_file_contents, module_name, modules_repo, commit_sha):
            return commit_sha
    return None


def local_module_equal_to_commit(local_files, module_name, modules_repo, commit_sha):
    """
    Compares the local module files to the module files for the given commit sha
    Args:
        local_files ([ str ]): Contents of local files. `None` if files doesn't exist
        module_name (str): Name of module
        module_repo (str): Remote repo for module
        commit_sha (str): Commit SHA for remote version to compare against local version
    Returns:
        bool: Whether all local files are identical to remote version
    """

    files_to_check = ["main.nf", "functions.nf", "meta.yml"]
    files_are_equal = [False, False, False]
    remote_copies = [None, None, None]

    module_base_url = f"https://raw.githubusercontent.com/{modules_repo.name}/{commit_sha}/software/{module_name}"
    for i, file in enumerate(files_to_check):
        # Download remote copy and compare
        api_url = f"{module_base_url}/{file}"
        r = requests.get(url=api_url)
        if r.status_code != 200:
            log.debug(f"Could not download remote copy of file module {module_name}/{file}")
            log.debug(api_url)
        else:
            try:
                remote_copies[i] = r.content.decode("utf-8")
            except UnicodeDecodeError as e:
                log.debug(f"Could not decode remote copy of {file} for the {module_name} module")

        # Compare the contents of the files.
        # If the file is missing from both the local and remote repo
        # we will get the comparision None == None
        if local_files[i] == remote_copies[i]:
            files_are_equal[i] = True

    return all(files_are_equal)


def get_repo_type(dir):
    """
    Determine whether this is a pipeline repository or a clone of
    nf-core/modules
    """
    # Verify that the pipeline dir exists
    if dir is None or not os.path.exists(dir):
        log.error("Could not find directory: {}".format(dir))
        sys.exit(1)

    # Determine repository type
    if os.path.exists(os.path.join(dir, "main.nf")):
        return "pipeline"
    elif os.path.exists(os.path.join(dir, "software")):
        return "modules"
    else:
        log.error("Could not determine repository type of {}".format(dir))
        sys.exit(1)<|MERGE_RESOLUTION|>--- conflicted
+++ resolved
@@ -5,11 +5,8 @@
 import sys
 import logging
 import questionary
-<<<<<<< HEAD
 import rich
-=======
 import datetime
->>>>>>> 544d4092
 from itertools import count
 
 from requests import api
