import difflib
import enum
import json
import logging
import os
import shutil
import tempfile

import questionary
from rich.console import Console
from rich.syntax import Syntax

import nf_core.modules.module_utils
import nf_core.utils

<<<<<<< HEAD
from .module_utils import (
    get_installed_modules,
    get_module_git_log,
    module_exist_in_repo,
    sha_exists,
)
=======
>>>>>>> cc1ab618
from .modules_command import ModuleCommand
from .modules_json import ModulesJson
from .modules_repo import ModulesRepo

log = logging.getLogger(__name__)


class ModuleUpdate(ModuleCommand):
    def __init__(
        self,
        pipeline_dir,
        force=False,
        prompt=False,
        sha=None,
        update_all=False,
        show_diff=None,
        save_diff_fn=None,
        remote_url=None,
        branch=None,
        no_pull=False,
        base_path=None,
    ):
        super().__init__(pipeline_dir, remote_url, branch, no_pull, base_path)
        self.force = force
        self.prompt = prompt
        self.sha = sha
        self.update_all = update_all
        self.show_diff = show_diff
        self.save_diff_fn = save_diff_fn
        self.module = None

    def _parameter_checks(self):
        """Check the compatibilty of the supplied parameters.

        Checks:
            - Either `--preview` or `--save_diff` can be specified, not both.
        """

        if self.save_diff_fn and self.show_diff:
            raise UserWarning("Either `--preview` or `--save_diff` can be specified, not both.")

        if self.update_all and self.module:
            raise UserWarning("Either a module or the '--all' flag can be specified, not both.")

<<<<<<< HEAD
=======
    def update(self, module=None):
>>>>>>> cc1ab618
        if self.repo_type == "modules":
            raise UserWarning("Modules in clones of nf-core/modules can not be updated.")

        if self.prompt and self.sha is not None:
            raise UserWarning("Cannot use '--sha' and '--prompt' at the same time.")

        if not self.has_valid_directory():
            raise UserWarning("The command was not run in a valid pipeline directory.")

    def update(self, module):

        self.module = module

        self._parameter_checks()

        # Verify that 'modules.json' is consistent with the installed modules
        modules_json = ModulesJson(self.dir)
        modules_json.check_up_to_date()

        tool_config = nf_core.utils.load_tools_config(self.dir)
        update_config = tool_config.get("update", {})
        if not self.update_all and module is None:
            choices = ["All modules", "Named module"]
            self.update_all = (
                questionary.select(
                    "Update all modules or a single named module?",
                    choices=choices,
                    style=nf_core.utils.nfcore_question_style,
                ).unsafe_ask()
                == "All modules"
            )

        # Verify that the provided SHA exists in the repo
        if self.sha:
<<<<<<< HEAD
            try:
                sha_exists(self.sha, self.modules_repo)
            except UserWarning:
                log.error(f"Commit SHA '{self.sha}' doesn't exist in '{self.modules_repo.name}'")
                return False
            except LookupError as e:
                log.error(e)
=======
            if not self.modules_repo.sha_exists_on_branch(self.sha):
                log.error(f"Commit SHA '{self.sha}' doesn't exist in '{self.modules_repo.fullname}'")
>>>>>>> cc1ab618
                return False

        if not self.update_all:
            self.get_pipeline_modules()

            # Check if there are any modules installed from the repo
            repo_name = self.modules_repo.fullname
            if repo_name not in self.module_names:
                log.error(f"No modules installed from '{repo_name}'")
                return False

            if module is None:
                module = questionary.autocomplete(
                    "Tool name:",
                    choices=self.module_names[repo_name],
                    style=nf_core.utils.nfcore_question_style,
                ).unsafe_ask()

            # Check if module is installed before trying to update
            if module not in self.module_names[repo_name]:
                log.error(f"Module '{module}' is not installed in pipeline and could therefore not be updated")
                return False

            sha = self.sha
            if module in update_config.get(self.modules_repo.fullname, {}):
                config_entry = update_config[self.modules_repo.fullname].get(module)
                if config_entry is not None and config_entry is not True:
                    if config_entry is False:
                        log.info("Module's update entry in '.nf-core.yml' is set to False")
                        return False
                    if not isinstance(config_entry, str):
                        log.error("Module's update entry in '.nf-core.yml' is of wrong type")
                        return False

                    sha = config_entry
                    if self.sha:
                        log.warning(
                            f"Found entry in '.nf-core.yml' for module '{module}' "
                            "which will override version specified with '--sha'"
                        )
                    else:
                        log.info(f"Found entry in '.nf-core.yml' for module '{module}'")
                    log.info(f"Updating module to ({sha})")

            # Check that the supplied name is an available module
            if module and module not in self.modules_repo.get_avail_modules():
                log.error(f"Module '{module}' not found in list of available modules.")
                log.info("Use the command 'nf-core modules list remote' to view available software")
                return False

            repos_mods_shas = [(self.modules_repo, module, sha)]

        else:

            self.get_pipeline_modules()

            # Filter out modules that should not be updated or assign versions if there are any
            skipped_repos = []
            skipped_modules = []
            repos_mods_shas = {}
            for repo_name, modules in self.module_names.items():
                if repo_name not in update_config or update_config[repo_name] is True:
                    repos_mods_shas[repo_name] = [(module, self.sha) for module in modules]
                elif isinstance(update_config[repo_name], dict):
                    repo_config = update_config[repo_name]
                    repos_mods_shas[repo_name] = []
                    for module in modules:
                        if module not in repo_config or repo_config[module] is True:
                            repos_mods_shas[repo_name].append((module, self.sha))
                        elif isinstance(repo_config[module], str):
                            # If a string is given it is the commit SHA to which we should update to
                            custom_sha = repo_config[module]
                            repos_mods_shas[repo_name].append((module, custom_sha))
                        else:
                            # Otherwise the entry must be 'False' and we should ignore the module
                            skipped_modules.append(f"{repo_name}/{module}")
                elif isinstance(update_config[repo_name], str):
                    # If a string is given it is the commit SHA to which we should update to
                    custom_sha = update_config[repo_name]
                    repos_mods_shas[repo_name] = [(module_name, custom_sha) for module_name in modules]
                else:
                    skipped_repos.append(repo_name)

            if skipped_repos:
                skipped_str = "', '".join(skipped_repos)
                log.info(f"Skipping modules in repositor{'y' if len(skipped_repos) == 1 else 'ies'}: '{skipped_str}'")

            if skipped_modules:
                skipped_str = "', '".join(skipped_modules)
                log.info(f"Skipping module{'' if len(skipped_modules) == 1 else 's'}: '{skipped_str}'")

            # Get the git urls from the modules.json
            repos_mods_shas = [
                (modules_json.get_git_url(repo_name), modules_json.get_base_path(repo_name), mods_shas)
                for repo_name, mods_shas in repos_mods_shas.items()
            ]

            repos_mods_shas = [
                (ModulesRepo(remote_url=repo_url, base_path=base_path), mods_shas)
                for repo_url, base_path, mods_shas in repos_mods_shas
            ]

            # Flatten the list
            repos_mods_shas = [(repo, mod, sha) for repo, mods_shas in repos_mods_shas for mod, sha in mods_shas]

        # Save the current state of the modules.json
        old_modules_json = modules_json.get_modules_json()

        # Ask if we should show the diffs (unless a filename was already given on the command line)
        if not self.save_diff_fn and self.show_diff is None:
            diff_type = questionary.select(
                "Do you want to view diffs of the proposed changes?",
                choices=[
                    {"name": "No previews, just update everything", "value": 0},
                    {"name": "Preview diff in terminal, choose whether to update files", "value": 1},
                    {"name": "Just write diffs to a patch file", "value": 2},
                ],
                style=nf_core.utils.nfcore_question_style,
            ).unsafe_ask()

            self.show_diff = diff_type == 1
            self.save_diff_fn = diff_type == 2

        # Set up file to save diff
        if self.save_diff_fn:  # True or a string
            # From questionary - no filename yet
            if self.save_diff_fn is True:
                self.save_diff_fn = questionary.text(
                    "Enter the filename: ", style=nf_core.utils.nfcore_question_style
                ).unsafe_ask()
            # Check if filename already exists (questionary or cli)
            while os.path.exists(self.save_diff_fn):
                if questionary.confirm(f"'{self.save_diff_fn}' exists. Remove file?").unsafe_ask():
                    os.remove(self.save_diff_fn)
                    break
                self.save_diff_fn = questionary.text(
                    "Enter a new filename: ",
                    style=nf_core.utils.nfcore_question_style,
                ).unsafe_ask()

        exit_value = True
        for modules_repo, module, sha in repos_mods_shas:

            # Are we updating the files in place or not?
            dry_run = self.show_diff or self.save_diff_fn

            # Check if the module we've been asked to update actually exists
            if not modules_repo.module_exists(module):
                warn_msg = f"Module '{module}' not found in remote '{modules_repo.fullname}' ({modules_repo.branch})"
                if self.update_all:
                    warn_msg += ". Skipping..."
                log.warning(warn_msg)
                exit_value = False
                continue

            current_version = modules_json.get_module_version(module, modules_repo.fullname)

            # Set the install folder based on the repository name
            install_folder = [self.dir, "modules"]
            install_folder.extend(os.path.split(modules_repo.fullname))

            # Compute the module directory
            module_dir = os.path.join(*install_folder, module)

            if sha:
                version = sha
            elif self.prompt:
                try:
                    version = nf_core.modules.module_utils.prompt_module_version_sha(
                        module, modules_repo=modules_repo, installed_sha=current_version
                    )
                except SystemError as e:
                    log.error(e)
                    exit_value = False
                    continue
            else:
                # Fetch the latest commit for the module
                git_log = list(modules_repo.get_module_git_log(module, depth=1))
                version = git_log[0]["git_sha"]

            if current_version is not None and not self.force:
                # Fetch the latest commit for the module
                if current_version == version:
                    if self.sha or self.prompt:
                        log.info(f"'{modules_repo.fullname}/{module}' is already installed at {version}")
                    else:
                        log.info(f"'{modules_repo.fullname}/{module}' is already up to date")
                    continue

<<<<<<< HEAD
            if dry_run:
                # Set the install folder to a temporary directory
                install_folder = [tempfile.mkdtemp()]
            else:
                log.info(f"Updating '{modules_repo.name}/{module}'")
                log.debug(f"Updating module '{module}' to {version} from {modules_repo.name}")
=======
            if not dry_run:
                log.info(f"Updating '{modules_repo.fullname}/{module}'")
                log.debug(f"Updating module '{module}' to {version} from {modules_repo.fullname}")
>>>>>>> cc1ab618

                log.debug(f"Removing old version of module '{module}'")
                self.clear_module_dir(module, module_dir)

            # Download module files
            if not self.install_module_files(module, version, modules_repo, install_folder):
                exit_value = False
                continue

            if dry_run:

                class DiffEnum(enum.Enum):
                    """
                    Enumeration for keeping track of
                    the diff status of a pair of files
                    """

                    UNCHANGED = enum.auto()
                    CHANGED = enum.auto()
                    CREATED = enum.auto()
                    REMOVED = enum.auto()

                diffs = {}

                # Get all unique filenames in the two folders.
                # `dict.fromkeys()` is used instead of `set()` to preserve order
                files = dict.fromkeys(os.listdir(os.path.join(*install_folder, module)))
                files.update(dict.fromkeys(os.listdir(module_dir)))
                files = list(files)

                temp_folder = os.path.join(*install_folder, module)

                # Loop through all the module files and compute their diffs if needed
                for file in files:
                    temp_path = os.path.join(temp_folder, file)
                    curr_path = os.path.join(module_dir, file)
                    if os.path.exists(temp_path) and os.path.exists(curr_path) and os.path.isfile(temp_path):
                        with open(temp_path, "r") as fh:
                            new_lines = fh.readlines()
                        with open(curr_path, "r") as fh:
                            old_lines = fh.readlines()

                        if new_lines == old_lines:
                            # The files are identical
                            diffs[file] = (DiffEnum.UNCHANGED, ())
                        else:
                            # Compute the diff
                            diff = difflib.unified_diff(
                                old_lines,
                                new_lines,
                                fromfile=os.path.join(module_dir, file),
                                tofile=os.path.join(module_dir, file),
                            )
                            diffs[file] = (DiffEnum.CHANGED, diff)

                    elif os.path.exists(temp_path):
                        # The file was created
                        diffs[file] = (DiffEnum.CREATED, ())

                    elif os.path.exists(curr_path):
                        # The file was removed
                        diffs[file] = (DiffEnum.REMOVED, ())

                if self.save_diff_fn:
                    log.info(f"Writing diff of '{module}' to '{self.save_diff_fn}'")
                    with open(self.save_diff_fn, "a") as fh:
                        fh.write(
<<<<<<< HEAD
                            f"Changes in module '{module}' between"
                            f" ({current_entry['git_sha'] if current_entry is not None else '?'}) and"
                            f" ({version if version is not None else 'latest'})\n"
=======
                            f"Changes in module '{module}' between ({current_version if current_version is not None else '?'}) and ({version if version is not None else 'latest'})\n"
>>>>>>> cc1ab618
                        )

                        for file, (diff_status, diff) in diffs.items():
                            if diff_status == DiffEnum.UNCHANGED:
                                # The files are identical
                                fh.write(f"'{os.path.join(module_dir, file)}' is unchanged\n")

                            elif diff_status == DiffEnum.CREATED:
                                # The file was created between the commits
                                fh.write(f"'{os.path.join(module_dir, file)}' was created\n")

                            elif diff_status == DiffEnum.REMOVED:
                                # The file was removed between the commits
                                fh.write(f"'{os.path.join(module_dir, file)}' was removed\n")

                            else:
                                # The file has changed
                                fh.write(f"Changes in '{os.path.join(module_dir, file)}':\n")
                                # Write the diff lines to the file
                                for line in diff:
                                    fh.write(line)
                                fh.write("\n")

                        fh.write("*" * 60 + "\n")
                elif self.show_diff:
                    console = Console(force_terminal=nf_core.utils.rich_force_colors())
                    log.info(
<<<<<<< HEAD
                        f"Changes in module '{module}' between"
                        f" ({current_entry['git_sha'] if current_entry is not None else '?'}) and"
                        f" ({version if version is not None else 'latest'})"
=======
                        f"Changes in module '{module}' between ({current_version if current_version is not None else '?'}) and ({version if version is not None else 'latest'})"
>>>>>>> cc1ab618
                    )

                    for file, (diff_status, diff) in diffs.items():
                        if diff_status == DiffEnum.UNCHANGED:
                            # The files are identical
                            log.info(f"'{os.path.join(module, file)}' is unchanged")
                        elif diff_status == DiffEnum.CREATED:
                            # The file was created between the commits
                            log.info(f"'{os.path.join(module, file)}' was created")
                        elif diff_status == DiffEnum.REMOVED:
                            # The file was removed between the commits
                            log.info(f"'{os.path.join(module, file)}' was removed")
                        else:
                            # The file has changed
                            log.info(f"Changes in '{os.path.join(module, file)}':")
                            # Pretty print the diff using the pygments diff lexer
                            console.print(Syntax("".join(diff), "diff", theme="ansi_light"))

                    # Ask the user if they want to install the module
                    dry_run = not questionary.confirm(
                        f"Update module '{module}'?", default=False, style=nf_core.utils.nfcore_question_style
                    ).unsafe_ask()
                    if not dry_run:
                        # The new module files are already installed.
                        # We just need to clear the directory and move the
                        # new files from the temporary directory
                        self.clear_module_dir(module, module_dir)
                        os.makedirs(module_dir)
                        for file in files:
                            path = os.path.join(temp_folder, file)
                            if os.path.exists(path):
                                shutil.move(path, os.path.join(module_dir, file))
                        log.info(f"Updating '{modules_repo.fullname}/{module}'")
                        log.debug(f"Updating module '{module}' to {version} from {modules_repo.fullname}")

            # Update modules.json with newly installed module
            if not dry_run:
                modules_json.update(modules_repo, module, version)

            # Don't save to a file, just iteratively update the variable
            else:
                modules_json.update(modules_repo, module, version, write_file=False)

        if self.save_diff_fn:
            # Compare the new modules.json and build a diff
            modules_json_diff = difflib.unified_diff(
                json.dumps(old_modules_json, indent=4).splitlines(keepends=True),
                json.dumps(modules_json.get_modules_json(), indent=4).splitlines(keepends=True),
                fromfile=os.path.join(self.dir, "modules.json"),
                tofile=os.path.join(self.dir, "modules.json"),
            )

            # Save diff for modules.json to file
            with open(self.save_diff_fn, "a") as fh:
                fh.write("Changes in './modules.json'\n")
                for line in modules_json_diff:
                    fh.write(line)
                fh.write("*" * 60 + "\n")

            log.info(
                f"[bold magenta italic] TIP! [/] If you are happy with the changes in '{self.save_diff_fn}', you "
                "can apply them by running the command :point_right:"
                f"  [bold magenta italic]git apply {self.save_diff_fn} [/]"
            )

        else:

            log.info("Updates complete :sparkles:")

        return exit_value<|MERGE_RESOLUTION|>--- conflicted
+++ resolved
@@ -13,15 +13,6 @@
 import nf_core.modules.module_utils
 import nf_core.utils
 
-<<<<<<< HEAD
-from .module_utils import (
-    get_installed_modules,
-    get_module_git_log,
-    module_exist_in_repo,
-    sha_exists,
-)
-=======
->>>>>>> cc1ab618
 from .modules_command import ModuleCommand
 from .modules_json import ModulesJson
 from .modules_repo import ModulesRepo
@@ -66,10 +57,6 @@
         if self.update_all and self.module:
             raise UserWarning("Either a module or the '--all' flag can be specified, not both.")
 
-<<<<<<< HEAD
-=======
-    def update(self, module=None):
->>>>>>> cc1ab618
         if self.repo_type == "modules":
             raise UserWarning("Modules in clones of nf-core/modules can not be updated.")
 
@@ -104,18 +91,8 @@
 
         # Verify that the provided SHA exists in the repo
         if self.sha:
-<<<<<<< HEAD
-            try:
-                sha_exists(self.sha, self.modules_repo)
-            except UserWarning:
-                log.error(f"Commit SHA '{self.sha}' doesn't exist in '{self.modules_repo.name}'")
-                return False
-            except LookupError as e:
-                log.error(e)
-=======
             if not self.modules_repo.sha_exists_on_branch(self.sha):
                 log.error(f"Commit SHA '{self.sha}' doesn't exist in '{self.modules_repo.fullname}'")
->>>>>>> cc1ab618
                 return False
 
         if not self.update_all:
@@ -305,18 +282,12 @@
                         log.info(f"'{modules_repo.fullname}/{module}' is already up to date")
                     continue
 
-<<<<<<< HEAD
             if dry_run:
                 # Set the install folder to a temporary directory
                 install_folder = [tempfile.mkdtemp()]
             else:
-                log.info(f"Updating '{modules_repo.name}/{module}'")
-                log.debug(f"Updating module '{module}' to {version} from {modules_repo.name}")
-=======
-            if not dry_run:
                 log.info(f"Updating '{modules_repo.fullname}/{module}'")
-                log.debug(f"Updating module '{module}' to {version} from {modules_repo.fullname}")
->>>>>>> cc1ab618
+                log.debug(f"Updating module '{module}' to {version} from {modules_repo.remote_url}")
 
                 log.debug(f"Removing old version of module '{module}'")
                 self.clear_module_dir(module, module_dir)
@@ -384,13 +355,9 @@
                     log.info(f"Writing diff of '{module}' to '{self.save_diff_fn}'")
                     with open(self.save_diff_fn, "a") as fh:
                         fh.write(
-<<<<<<< HEAD
                             f"Changes in module '{module}' between"
-                            f" ({current_entry['git_sha'] if current_entry is not None else '?'}) and"
+                            f" ({current_version if current_version is not None else '?'}) and"
                             f" ({version if version is not None else 'latest'})\n"
-=======
-                            f"Changes in module '{module}' between ({current_version if current_version is not None else '?'}) and ({version if version is not None else 'latest'})\n"
->>>>>>> cc1ab618
                         )
 
                         for file, (diff_status, diff) in diffs.items():
@@ -418,13 +385,9 @@
                 elif self.show_diff:
                     console = Console(force_terminal=nf_core.utils.rich_force_colors())
                     log.info(
-<<<<<<< HEAD
                         f"Changes in module '{module}' between"
-                        f" ({current_entry['git_sha'] if current_entry is not None else '?'}) and"
+                        f" ({current_version if current_version is not None else '?'}) and"
                         f" ({version if version is not None else 'latest'})"
-=======
-                        f"Changes in module '{module}' between ({current_version if current_version is not None else '?'}) and ({version if version is not None else 'latest'})"
->>>>>>> cc1ab618
                     )
 
                     for file, (diff_status, diff) in diffs.items():
