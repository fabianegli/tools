import copy
import glob
import json
import logging
import os
import shutil
from posixpath import dirname

import yaml

import nf_core.modules.module_utils
import nf_core.utils
<<<<<<< HEAD
from nf_core import modules
=======
from nf_core.utils import plural_s as _s
>>>>>>> 67b2b48c
from nf_core.modules.modules_repo import ModulesRepo

log = logging.getLogger(__name__)


class ModuleCommand:
    """
    Base class for the 'nf-core modules' commands
    """

    def __init__(self, dir):
        """
        Initialise the ModulesCommand object
        """
        self.modules_repo = ModulesRepo()
        self.dir = dir
        self.module_names = []
        try:
            if self.dir:
                self.dir, self.repo_type = nf_core.modules.module_utils.get_repo_type(self.dir)
            else:
                self.repo_type = None
        except LookupError as e:
            raise UserWarning(e)

        if self.repo_type == "pipeline":
            try:
                nf_core.modules.module_utils.verify_pipeline_dir(self.dir)
            except UserWarning:
                raise

    def get_pipeline_modules(self):
        """
        Get the modules installed in the current directory.

        If the current directory is a pipeline, the `module_names`
        field is set to a dictionary indexed by the different
        installation repositories in the directory. If the directory
        is a clone of nf-core/modules the filed is set to
        `{"modules": modules_in_dir}`

        """

        self.module_names = {}

        module_base_path = f"{self.dir}/modules/"

        if self.repo_type == "pipeline":
            repo_owners = (owner for owner in os.listdir(module_base_path) if owner != "local")
            repo_names = (
                f"{repo_owner}/{name}"
                for repo_owner in repo_owners
                for name in os.listdir(f"{module_base_path}/{repo_owner}")
            )
            for repo_name in repo_names:
                repo_path = os.path.join(module_base_path, repo_name)
                module_mains_path = f"{repo_path}/**/main.nf"
                module_mains = glob.glob(module_mains_path, recursive=True)
                if len(module_mains) > 0:
                    self.module_names[repo_name] = [
                        os.path.dirname(os.path.relpath(mod, repo_path)) for mod in module_mains
                    ]

        elif self.repo_type == "modules":
            module_mains_path = f"{module_base_path}/**/main.nf"
            module_mains = glob.glob(module_mains_path, recursive=True)
            self.module_names["modules"] = [
                os.path.dirname(os.path.relpath(mod, module_base_path)) for mod in module_mains
            ]
        else:
            log.error("Directory is neither a clone of nf-core/modules nor a pipeline")
            raise SystemError

    def has_valid_directory(self):
        """Check that we were given a pipeline or clone of nf-core/modules"""
        if self.repo_type == "modules":
            return True
        if self.dir is None or not os.path.exists(self.dir):
            log.error(f"Could not find pipeline: {self.dir}")
            return False
        main_nf = os.path.join(self.dir, "main.nf")
        nf_config = os.path.join(self.dir, "nextflow.config")
        if not os.path.exists(main_nf) and not os.path.exists(nf_config):
            raise UserWarning(f"Could not find a 'main.nf' or 'nextflow.config' file in '{self.dir}'")
        try:
            self.has_modules_file()
            return True
        except UserWarning as e:
            raise

    def has_modules_file(self):
        """Checks whether a module.json file has been created and creates one if it is missing"""
        modules_json_path = os.path.join(self.dir, "modules.json")
        if not os.path.exists(modules_json_path):
            log.info("Creating missing 'module.json' file.")
            try:
                nf_core.modules.module_utils.create_modules_json(self.dir)
            except UserWarning as e:
                raise

    def modules_json_up_to_date(self):
        """
        Checks whether the modules installed in the directory
        are consistent with the entries in the 'modules.json' file and vice versa.

        If a module has an entry in the 'modules.json' file but is missing in the directory,
        we first try to reinstall the module from the remote and if that fails we remove the entry
        in 'modules.json'.

        If a module is installed but the entry in 'modules.json' is missing we iterate through
        the commit log in the remote to try to determine the SHA.
        """
        mod_json = self.load_modules_json()
        fresh_mod_json = copy.deepcopy(mod_json)
        self.get_pipeline_modules()
        missing_from_modules_json = {}

        # Iterate through all installed modules
        # and remove all entries in modules_json which
        # are present in the directory
        for repo, modules in self.module_names.items():
            if repo in mod_json["repos"]:
                for module in modules:
                    if module in mod_json["repos"][repo]:
                        mod_json["repos"][repo].pop(module)
                    else:
                        if repo not in missing_from_modules_json:
                            missing_from_modules_json[repo] = []
                        missing_from_modules_json[repo].append(module)
                if len(mod_json["repos"][repo]) == 0:
                    mod_json["repos"].pop(repo)
            else:
                missing_from_modules_json[repo] = modules

        # If there are any modules left in 'modules.json' after all  installed are removed,
        # we try to reinstall them
        if len(mod_json["repos"]) > 0:
            missing_but_in_mod_json = [
                f"'{repo}/{module}'" for repo, modules in mod_json["repos"].items() for module in modules
            ]
            log.info(
                f"Reinstalling modules found in 'modules.json' but missing from directory: {', '.join(missing_but_in_mod_json)}"
            )

            remove_from_mod_json = {}
            for repo, modules in mod_json["repos"].items():
                try:
                    modules_repo = ModulesRepo(repo=repo)
                    modules_repo.get_modules_file_tree()
                    install_folder = [modules_repo.owner, modules_repo.repo]
                except LookupError as e:
                    log.warn(f"Could not get module's file tree for '{repo}': {e}")
                    remove_from_mod_json[repo] = list(modules.keys())
                    continue

                for module, entry in modules.items():
                    sha = entry.get("git_sha")
                    if sha is None:
                        if repo not in remove_from_mod_json:
                            remove_from_mod_json[repo] = []
                        log.warn(
                            f"Could not find git SHA for module '{module}' in '{repo}' - removing from modules.json"
                        )
                        remove_from_mod_json[repo].append(module)
                        continue
                    module_dir = os.path.join(self.dir, "modules", *install_folder, module)
                    self.download_module_file(module, sha, modules_repo, install_folder, module_dir)

            # If the reinstall fails, we remove those entries in 'modules.json'
            if sum(map(len, remove_from_mod_json.values())) > 0:
                uninstallable_mods = [
                    f"'{repo}/{module}'" for repo, modules in remove_from_mod_json.items() for module in modules
                ]
                if len(uninstallable_mods) == 1:
                    log.info(f"Was unable to reinstall {uninstallable_mods[0]}. Removing 'modules.json' entry")
                else:
                    log.info(
                        f"Was unable to reinstall some modules. Removing 'modules.json' entries: {', '.join(uninstallable_mods)}"
                    )

                for repo, modules in remove_from_mod_json.items():
                    for module in modules:
                        fresh_mod_json["repos"][repo].pop(module)
                    if len(fresh_mod_json["repos"][repo]) == 0:
                        fresh_mod_json["repos"].pop(repo)

        # If some modules didn't have an entry in the 'modules.json' file
        # we try to determine the SHA from the commit log of the remote
        if sum(map(len, missing_from_modules_json.values())) > 0:

            format_missing = [
                f"'{repo}/{module}'" for repo, modules in missing_from_modules_json.items() for module in modules
            ]
            if len(format_missing) == 1:
                log.info(f"Recomputing commit SHA for module {format_missing[0]} which was missing from 'modules.json'")
            else:
                log.info(
                    f"Recomputing commit SHAs for modules which were missing from 'modules.json': {', '.join(format_missing)}"
                )
            failed_to_find_commit_sha = []
            for repo, modules in missing_from_modules_json.items():
                modules_repo = ModulesRepo(repo=repo)
                repo_path = os.path.join(self.dir, "modules", repo)
                for module in modules:
                    module_path = os.path.join(repo_path, module)
                    try:
                        correct_commit_sha = nf_core.modules.module_utils.find_correct_commit_sha(
                            module, module_path, modules_repo
                        )
                        if repo not in fresh_mod_json["repos"]:
                            fresh_mod_json["repos"][repo] = {}

                        fresh_mod_json["repos"][repo][module] = {"git_sha": correct_commit_sha}
                    except (LookupError, UserWarning) as e:
                        failed_to_find_commit_sha.append(f"'{repo}/{module}'")

            if len(failed_to_find_commit_sha) > 0:
                log.info(
                    f"Could not determine 'git_sha' for module{_s(failed_to_find_commit_sha)}: {', '.join(failed_to_find_commit_sha)}."
                    f"\nPlease try to install a newer version of {'this' if len(failed_to_find_commit_sha) == 1 else 'these'} module{_s(failed_to_find_commit_sha)}."
                )

        self.dump_modules_json(fresh_mod_json)

    def clear_module_dir(self, module_name, module_dir):
        """Removes all files in the module directory"""
        try:
            shutil.rmtree(module_dir)
            # Try cleaning up empty parent if tool/subtool and tool/ is empty
            if module_name.count("/") > 0:
                parent_dir = os.path.dirname(module_dir)
                try:
                    os.rmdir(parent_dir)
                except OSError:
                    log.debug(f"Parent directory not empty: '{parent_dir}'")
                else:
                    log.debug(f"Deleted orphan tool directory: '{parent_dir}'")
            log.debug(f"Successfully removed {module_name} module")
            return True
        except OSError as e:
            log.error(f"Could not remove module: {e}")
            return False

    def download_module_file(self, module_name, module_version, modules_repo, install_folder, dry_run=False):
        """Downloads the files of a module from the remote repo"""
        files = modules_repo.get_module_file_urls(module_name, module_version)
        log.debug("Fetching module files:\n - {}".format("\n - ".join(files.keys())))
        for filename, api_url in files.items():
            split_filename = filename.split("/")
            dl_filename = os.path.join(*install_folder, *split_filename[1:])
            try:
                self.modules_repo.download_gh_file(dl_filename, api_url)
            except (SystemError, LookupError) as e:
                log.error(e)
                return False
        if not dry_run:
            log.info(f"Downloaded {len(files)} files to {os.path.join(*install_folder, module_name)}")
        return True

    def load_modules_json(self):
        """Loads the modules.json file"""
        modules_json_path = os.path.join(self.dir, "modules.json")
        try:
            with open(modules_json_path, "r") as fh:
                modules_json = json.load(fh)
        except FileNotFoundError:
            log.error("File 'modules.json' is missing")
            modules_json = None
        return modules_json

    def update_modules_json(self, modules_json, repo_name, module_name, module_version, write_file=True):
        """Updates the 'module.json' file with new module info"""
        if repo_name not in modules_json["repos"]:
            modules_json["repos"][repo_name] = dict()
        modules_json["repos"][repo_name][module_name] = {"git_sha": module_version}
        # Sort the 'modules.json' repo entries
        modules_json["repos"] = nf_core.utils.sort_dictionary(modules_json["repos"])
        if write_file:
            self.dump_modules_json(modules_json)
        else:
            return modules_json

    def dump_modules_json(self, modules_json):
        """Build filename for modules.json and write to file."""
        modules_json_path = os.path.join(self.dir, "modules.json")
        with open(modules_json_path, "w") as fh:
            json.dump(modules_json, fh, indent=4)
            fh.write("\n")

    def load_lint_config(self):
        """Parse a pipeline lint config file.

        Look for a file called either `.nf-core-lint.yml` or
        `.nf-core-lint.yaml` in the pipeline root directory and parse it.
        (`.yml` takes precedence).

        Add parsed config to the `self.lint_config` class attribute.
        """
        config_fn = os.path.join(self.dir, ".nf-core-lint.yml")

        # Pick up the file if it's .yaml instead of .yml
        if not os.path.isfile(config_fn):
            config_fn = os.path.join(self.dir, ".nf-core-lint.yaml")

        # Load the YAML
        try:
            with open(config_fn, "r") as fh:
                self.lint_config = yaml.safe_load(fh)
        except FileNotFoundError:
            log.debug(f"No lint config file found: {config_fn}")<|MERGE_RESOLUTION|>--- conflicted
+++ resolved
@@ -10,12 +10,9 @@
 
 import nf_core.modules.module_utils
 import nf_core.utils
-<<<<<<< HEAD
 from nf_core import modules
-=======
+from nf_core.modules.modules_repo import ModulesRepo
 from nf_core.utils import plural_s as _s
->>>>>>> 67b2b48c
-from nf_core.modules.modules_repo import ModulesRepo
 
 log = logging.getLogger(__name__)
 
