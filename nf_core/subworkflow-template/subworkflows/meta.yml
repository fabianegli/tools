name: "{{ subworkflow_name_underscore }}"
## TODO nf-core: Add a description of the subworkflow and list keywords
description: Sort SAM/BAM/CRAM file
keywords:
  - sort
  - bam
  - sam
  - cram
## TODO nf-core: Add a list of the modules used in the subworkflow
modules:
  - samtools/sort
  - samtools/index
## TODO nf-core: List all of the variables used as input, including their types and descriptions
input:
  - meta:
      type: map
      description: |
        Groovy Map containing sample information
        e.g. [ id:'test' ]
  - bam:
      type: file
      description: BAM/CRAM/SAM file
      pattern: "*.{bam,cram,sam}"
## TODO nf-core: List all of the variables used as output, including their types and descriptions
output:
  - meta:
      type: map
      description: |
        Groovy Map containing sample information
        e.g. [ id:'test' ]
  - bam:
      type: file
      description: Sorted BAM/CRAM/SAM file
<<<<<<< HEAD
      pattern: '*.{bam,cram,sam}'
  - bai:
      type: file
      description: BAM/CRAM/SAM samtools index
      pattern: '*.{bai,crai,sai}'
  - csi:
      type: file
      description: CSI samtools index
      pattern: '*.csi'
=======
      pattern: "*.{bam,cram,sam}"
>>>>>>> 76756b00
  - versions:
      type: file
      description: File containing software versions
      pattern: "versions.yml"
authors:
  - "{{ author }}"<|MERGE_RESOLUTION|>--- conflicted
+++ resolved
@@ -31,19 +31,15 @@
   - bam:
       type: file
       description: Sorted BAM/CRAM/SAM file
-<<<<<<< HEAD
-      pattern: '*.{bam,cram,sam}'
+      pattern: "*.{bam,cram,sam}"
   - bai:
       type: file
       description: BAM/CRAM/SAM samtools index
-      pattern: '*.{bai,crai,sai}'
+      pattern: "*.{bai,crai,sai}"
   - csi:
       type: file
       description: CSI samtools index
-      pattern: '*.csi'
-=======
-      pattern: "*.{bam,cram,sam}"
->>>>>>> 76756b00
+      pattern: "*.csi"
   - versions:
       type: file
       description: File containing software versions
