--- conflicted
+++ resolved
@@ -193,7 +193,6 @@
           if: github.repository == 'nf-core/<pipeline_name>'
           run: |
             { [[ $(git remote get-url origin) == *nf-core/<pipeline_name> ]] && [[ $GITHUB_HEAD_REF = "dev" ]]; } || [[ $GITHUB_HEAD_REF == "patch" ]]
-<<<<<<< HEAD
       ```
 
     * For branch protection in repositories outside of _nf-core_, you can add an additional step to this workflow. Keep the _nf-core_ branch protection step, to ensure that the `nf-core lint` tests pass. Here's an example:
@@ -209,8 +208,6 @@
           if: github.repository == '<repo_name>/<pipeline_name>'
           run: |
             { [[ $(git remote get-url origin) == *<repo_name>/<pipeline_name> ]] && [[ $GITHUB_HEAD_REF = "dev" ]]; } || [[ $GITHUB_HEAD_REF == "patch" ]]
-=======
->>>>>>> 3cd779c0
       ```
 
 ## Error #6 - Repository `README.md` tests ## {#6}
