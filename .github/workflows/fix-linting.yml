name: Fix linting from a comment
on:
  issue_comment:
    types: [created]

jobs:
  fix-linting:
    # Only run if comment is on a PR with the main repo, and if it contains the magic keywords
    if: >
      contains(github.event.comment.html_url, '/pull/') &&
      contains(github.event.comment.body, '@nf-core-bot fix linting') &&
      github.repository == 'nf-core/tools'
    runs-on: self-hosted
    steps:
      # Use the @nf-core-bot token to check out so we can push later
      - uses: actions/checkout@b4ffde65f46336ab88eb53be808477a3936bae11 # v4
        with:
          token: ${{ secrets.nf_core_bot_auth_token }}

      # indication that the linting is being fixed
      - name: React on comment
<<<<<<< HEAD
        uses: peter-evans/create-or-update-comment@71345be0265236311c031f5c7866368bd1eff043 # v4
=======
        uses: peter-evans/create-or-update-comment@23ff15729ef2fc348714a3bb66d2f655ca9066f2 # v3
>>>>>>> b6eb5083
        with:
          comment-id: ${{ github.event.comment.id }}
          reactions: eyes

      # Action runs on the issue comment, so we don't get the PR by default
      # Use the gh cli to check out the PR
      - name: Checkout Pull Request
        run: gh pr checkout ${{ github.event.issue.number }}
        env:
          GITHUB_TOKEN: ${{ secrets.nf_core_bot_auth_token }}

      # Install and run pre-commit
      - uses: actions/setup-python@0a5c61591373683505ea898e09a3ea4f39ef2b9c # v5
        with:
          python-version: 3.11

      - name: Install pre-commit
        run: pip install pre-commit

      - name: Run pre-commit
        id: pre-commit
        run: pre-commit run --all-files
        continue-on-error: true

      # indication that the linting has finished
      - name: react if linting finished succesfully
<<<<<<< HEAD
        if: ${{ steps.pre-commit.outcome }} == 'success'
        uses: peter-evans/create-or-update-comment@71345be0265236311c031f5c7866368bd1eff043 # v4
=======
        if: steps.pre-commit.outcome == 'success'
        uses: peter-evans/create-or-update-comment@23ff15729ef2fc348714a3bb66d2f655ca9066f2 # v3
>>>>>>> b6eb5083
        with:
          comment-id: ${{ github.event.comment.id }}
          reactions: "+1"

      - name: Commit & push changes
        id: commit-and-push
        if: steps.pre-commit.outcome == 'failure'
        run: |
          git config user.email "core@nf-co.re"
          git config user.name "nf-core-bot"
          git config push.default upstream
          git add .
          git status
          git commit -m "[automated] Fix code linting"
          git push

      - name: react if linting errors were fixed
<<<<<<< HEAD
        if: ${{ steps.commit-and-push.outcome }} == 'success'
        uses: peter-evans/create-or-update-comment@71345be0265236311c031f5c7866368bd1eff043 # v4
=======
        id: react-if-fixed
        if: steps.commit-and-push.outcome == 'success'
        uses: peter-evans/create-or-update-comment@23ff15729ef2fc348714a3bb66d2f655ca9066f2 # v3
>>>>>>> b6eb5083
        with:
          comment-id: ${{ github.event.comment.id }}
          reactions: hooray

      - name: react if linting errors were not fixed
<<<<<<< HEAD
        if: ${{ steps.commit-and-push.outcome }} == 'failure'
        uses: peter-evans/create-or-update-comment@71345be0265236311c031f5c7866368bd1eff043 # v4
=======
        if: steps.commit-and-push.outcome == 'failure'
        uses: peter-evans/create-or-update-comment@23ff15729ef2fc348714a3bb66d2f655ca9066f2 # v3
>>>>>>> b6eb5083
        with:
          comment-id: ${{ github.event.comment.id }}
          reactions: confused

      - name: react if linting errors were not fixed
        if: steps.commit-and-push.outcome  == 'failure'
        uses: peter-evans/create-or-update-comment@23ff15729ef2fc348714a3bb66d2f655ca9066f2 # v3
        with:
          issue-number: ${{ github.event.issue.number }}
          body: |
            @${{ github.actor }} I tried to fix the linting errors, but it didn't work. Please fix them manually.
            See [CI log](https://github.com/nf-core/tools/actions/runs/${{ github.run_id }}) for more details.<|MERGE_RESOLUTION|>--- conflicted
+++ resolved
@@ -19,11 +19,7 @@
 
       # indication that the linting is being fixed
       - name: React on comment
-<<<<<<< HEAD
         uses: peter-evans/create-or-update-comment@71345be0265236311c031f5c7866368bd1eff043 # v4
-=======
-        uses: peter-evans/create-or-update-comment@23ff15729ef2fc348714a3bb66d2f655ca9066f2 # v3
->>>>>>> b6eb5083
         with:
           comment-id: ${{ github.event.comment.id }}
           reactions: eyes
@@ -50,13 +46,8 @@
 
       # indication that the linting has finished
       - name: react if linting finished succesfully
-<<<<<<< HEAD
-        if: ${{ steps.pre-commit.outcome }} == 'success'
+        if: steps.pre-commit.outcome == 'success'
         uses: peter-evans/create-or-update-comment@71345be0265236311c031f5c7866368bd1eff043 # v4
-=======
-        if: steps.pre-commit.outcome == 'success'
-        uses: peter-evans/create-or-update-comment@23ff15729ef2fc348714a3bb66d2f655ca9066f2 # v3
->>>>>>> b6eb5083
         with:
           comment-id: ${{ github.event.comment.id }}
           reactions: "+1"
@@ -74,26 +65,16 @@
           git push
 
       - name: react if linting errors were fixed
-<<<<<<< HEAD
-        if: ${{ steps.commit-and-push.outcome }} == 'success'
-        uses: peter-evans/create-or-update-comment@71345be0265236311c031f5c7866368bd1eff043 # v4
-=======
         id: react-if-fixed
         if: steps.commit-and-push.outcome == 'success'
-        uses: peter-evans/create-or-update-comment@23ff15729ef2fc348714a3bb66d2f655ca9066f2 # v3
->>>>>>> b6eb5083
+        uses: peter-evans/create-or-update-comment@71345be0265236311c031f5c7866368bd1eff043 # v4
         with:
           comment-id: ${{ github.event.comment.id }}
           reactions: hooray
 
       - name: react if linting errors were not fixed
-<<<<<<< HEAD
-        if: ${{ steps.commit-and-push.outcome }} == 'failure'
+        if: steps.commit-and-push.outcome == 'failure'
         uses: peter-evans/create-or-update-comment@71345be0265236311c031f5c7866368bd1eff043 # v4
-=======
-        if: steps.commit-and-push.outcome == 'failure'
-        uses: peter-evans/create-or-update-comment@23ff15729ef2fc348714a3bb66d2f655ca9066f2 # v3
->>>>>>> b6eb5083
         with:
           comment-id: ${{ github.event.comment.id }}
           reactions: confused
