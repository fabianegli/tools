--- conflicted
+++ resolved
@@ -27,17 +27,6 @@
           wget -qO- get.nextflow.io | bash
           sudo mv nextflow /usr/local/bin/
 
-<<<<<<< HEAD
-      - name: Run nf-core/tools
-        run: |
-          nf-core --log-file log.txt create -n testpipeline -d "This pipeline is for testing" -a "Testing McTestface"
-          nf-core --log-file log.txt lint nf-core-testpipeline --fail-ignored
-          nf-core --log-file log.txt list
-          nf-core --log-file log.txt sync nf-core-testpipeline/
-          nf-core --log-file log.txt schema build nf-core-testpipeline/ --no-prompts
-          nf-core --log-file log.txt bump-version nf-core-testpipeline/ 1.1
-          nf-core --log-file log.txt modules install nf-core-testpipeline/ --tool fastqc
-=======
       - name: nf-core create
         run: nf-core --log-file log.txt create -n testpipeline -d "This pipeline is for testing" -a "Testing McTestface"
 
@@ -61,7 +50,6 @@
 
       - name: nf-core modules install
         run: nf-core --log-file log.txt modules install nf-core-testpipeline/ --tool fastqc
->>>>>>> 29dcfb64
 
       - name: Upload log file artifact
         if: ${{ always() }}
