name: Lint tools code formatting
on:
  push:
    branches:
      - dev
  pull_request:
  release:
    types: [published]

# Cancel if a newer run is started
concurrency:
  group: ${{ github.workflow }}-${{ github.event.pull_request.number || github.ref }}
  cancel-in-progress: true

jobs:
<<<<<<< HEAD
  Pre-commit:
    name: Pre-commit
    runs-on: ["ubuntu-latest"]
=======
  EditorConfig:
    runs-on: ["self-hosted"]
    steps:
      - uses: actions/checkout@v4

      - uses: actions/setup-node@v4
        with:
          node-version: "20"

      - name: Install editorconfig-checker
        run: npm install -g editorconfig-checker

      # Run editor config check only on files not covered by a linter
      - name: Run ECLint check
        run: editorconfig-checker -exclude README.md $(git ls-files | grep -v 'test\|.py\|md\|json\|yml\|yaml\|html\|css\|Makefile')

  Prettier:
    runs-on: ["self-hosted"]
    steps:
      - uses: actions/checkout@v4

      - uses: actions/setup-node@v4
        with:
          node-version: "20"

      - name: Install Prettier
        run: npm install -g prettier

      - name: Run Prettier --check
        run: prettier --check ${GITHUB_WORKSPACE}

  Ruff:
    runs-on: ["self-hosted"]
    steps:
      - name: Check out source-code repository
        uses: actions/checkout@v4

      - name: Set up Python 3.11
        uses: actions/setup-python@v5
        with:
          python-version: 3.11
      - name: Install Ruff
        run: |
          python -m pip install --upgrade pip
          pip install ruff
      - name: Run Ruff check
        run: ruff check .

      - name: Run Ruff format
        run: ruff format .

      # If the above check failed, post a comment on the PR explaining the failure
      - name: Post PR comment
        if: failure()
        uses: mshick/add-pr-comment@v2
        with:
          message: |
            ## Python linting (`ruff`) is failing

            To keep the code consistent with lots of contributors, we run automated code consistency checks.
            To fix this CI test, please run:

            * Install [`ruff`](https://github.com/astral-sh/ruff): `pip install ruff`
            * Fix formatting errors in your pipeline: `ruff check --fix .` and `ruff format .`

            Once you push these changes the test should pass, and you can hide this comment :+1:

            We highly recommend setting up Ruff in your code editor so that this formatting is done automatically on save. Ask about it on Slack for help!

            Thanks again for your contribution!
          repo-token: ${{ secrets.GITHUB_TOKEN }}
          allow-repeats: false

  static-type-check:
    runs-on: ["self-hosted"]
>>>>>>> a0c7b71f
    steps:
      - uses: actions/checkout@v4
      - uses: actions/setup-python@v5
        with:
          python-version: 3.11
          cache: "pip"

      - name: Install dependencies
        run: |
          python -m pip install --upgrade pip -r requirements-dev.txt
          pip install -e .

      - name: Run pre-commit
        run: pre-commit run --all-files<|MERGE_RESOLUTION|>--- conflicted
+++ resolved
@@ -13,87 +13,9 @@
   cancel-in-progress: true
 
 jobs:
-<<<<<<< HEAD
   Pre-commit:
     name: Pre-commit
     runs-on: ["ubuntu-latest"]
-=======
-  EditorConfig:
-    runs-on: ["self-hosted"]
-    steps:
-      - uses: actions/checkout@v4
-
-      - uses: actions/setup-node@v4
-        with:
-          node-version: "20"
-
-      - name: Install editorconfig-checker
-        run: npm install -g editorconfig-checker
-
-      # Run editor config check only on files not covered by a linter
-      - name: Run ECLint check
-        run: editorconfig-checker -exclude README.md $(git ls-files | grep -v 'test\|.py\|md\|json\|yml\|yaml\|html\|css\|Makefile')
-
-  Prettier:
-    runs-on: ["self-hosted"]
-    steps:
-      - uses: actions/checkout@v4
-
-      - uses: actions/setup-node@v4
-        with:
-          node-version: "20"
-
-      - name: Install Prettier
-        run: npm install -g prettier
-
-      - name: Run Prettier --check
-        run: prettier --check ${GITHUB_WORKSPACE}
-
-  Ruff:
-    runs-on: ["self-hosted"]
-    steps:
-      - name: Check out source-code repository
-        uses: actions/checkout@v4
-
-      - name: Set up Python 3.11
-        uses: actions/setup-python@v5
-        with:
-          python-version: 3.11
-      - name: Install Ruff
-        run: |
-          python -m pip install --upgrade pip
-          pip install ruff
-      - name: Run Ruff check
-        run: ruff check .
-
-      - name: Run Ruff format
-        run: ruff format .
-
-      # If the above check failed, post a comment on the PR explaining the failure
-      - name: Post PR comment
-        if: failure()
-        uses: mshick/add-pr-comment@v2
-        with:
-          message: |
-            ## Python linting (`ruff`) is failing
-
-            To keep the code consistent with lots of contributors, we run automated code consistency checks.
-            To fix this CI test, please run:
-
-            * Install [`ruff`](https://github.com/astral-sh/ruff): `pip install ruff`
-            * Fix formatting errors in your pipeline: `ruff check --fix .` and `ruff format .`
-
-            Once you push these changes the test should pass, and you can hide this comment :+1:
-
-            We highly recommend setting up Ruff in your code editor so that this formatting is done automatically on save. Ask about it on Slack for help!
-
-            Thanks again for your contribution!
-          repo-token: ${{ secrets.GITHUB_TOKEN }}
-          allow-repeats: false
-
-  static-type-check:
-    runs-on: ["self-hosted"]
->>>>>>> a0c7b71f
     steps:
       - uses: actions/checkout@v4
       - uses: actions/setup-python@v5
