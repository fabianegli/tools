""" Tests covering the subworkflows commands
"""

import os
import shutil
import unittest
from pathlib import Path

import nf_core.modules
import nf_core.pipelines.create.create
import nf_core.subworkflows

from .utils import (
    GITLAB_SUBWORKFLOWS_BRANCH,
    GITLAB_SUBWORKFLOWS_ORG_PATH_BRANCH,
    GITLAB_URL,
    OLD_SUBWORKFLOWS_SHA,
    create_tmp_pipeline,
)


def create_modules_repo_dummy(tmp_dir):
    """Create a dummy copy of the nf-core/modules repo"""

    root_dir = Path(tmp_dir, "modules")
    Path(root_dir, "modules").mkdir(parents=True, exist_ok=True)
    Path(root_dir, "subworkflows").mkdir(parents=True, exist_ok=True)
    Path(root_dir, "subworkflows", "nf-core").mkdir(parents=True, exist_ok=True)
    Path(root_dir, "tests", "config").mkdir(parents=True, exist_ok=True)
    with open(Path(root_dir, ".nf-core.yml"), "w") as fh:
        fh.writelines(["repository_type: modules", "\n", "org_path: nf-core", "\n"])
    # TODO Add a mock here
    subworkflow_create = nf_core.subworkflows.SubworkflowCreate(root_dir, "test_subworkflow", "@author", True)
    subworkflow_create.create()

    Path(root_dir, "subworkflows", "nf-core", "test_subworkflow", "tests", "main.nf.test.snap").touch()
    return root_dir


class TestSubworkflows(unittest.TestCase):
    """Class for subworkflows tests"""

    def setUp(self):
        """Create a new PipelineStructure and Launch objects"""
        self.component_type = "subworkflows"

        # Set up the pipeline structure
<<<<<<< HEAD
        root_repo_dir = os.path.dirname(os.path.dirname(os.path.realpath(__file__)))
        self.template_dir = os.path.join(root_repo_dir, "nf_core", "pipeline-template")
        self.pipeline_name = "mypipeline"
        self.pipeline_dir = os.path.join(self.tmp_dir, self.pipeline_name)
        nf_core.pipelines.create.create.PipelineCreate(
            self.pipeline_name, "it is mine", "me", no_git=True, outdir=self.pipeline_dir
        ).init_pipeline()

=======
        self.tmp_dir, self.template_dir, self.pipeline_name, self.pipeline_dir = create_tmp_pipeline()
>>>>>>> f2edb2c6
        # Set up the nf-core/modules repo dummy
        self.nfcore_modules = create_modules_repo_dummy(self.tmp_dir)

        # Set up install objects
        self.subworkflow_install = nf_core.subworkflows.SubworkflowInstall(self.pipeline_dir, prompt=False, force=False)
        self.subworkflow_install_gitlab = nf_core.subworkflows.SubworkflowInstall(
            self.pipeline_dir, prompt=False, force=False, remote_url=GITLAB_URL, branch=GITLAB_SUBWORKFLOWS_BRANCH
        )
        self.subworkflow_install_gitlab_same_org_path = nf_core.subworkflows.SubworkflowInstall(
            self.pipeline_dir,
            prompt=False,
            force=False,
            remote_url=GITLAB_URL,
            branch=GITLAB_SUBWORKFLOWS_ORG_PATH_BRANCH,
        )
        self.subworkflow_install_old = nf_core.subworkflows.SubworkflowInstall(
            self.pipeline_dir,
            prompt=False,
            force=False,
            sha=OLD_SUBWORKFLOWS_SHA,
        )
        self.subworkflow_install_module_change = nf_core.subworkflows.SubworkflowInstall(
            self.pipeline_dir,
            prompt=False,
            force=False,
            sha="8c343b3c8a0925949783dc547666007c245c235b",
        )
        self.mods_install = nf_core.modules.ModuleInstall(self.pipeline_dir, prompt=False, force=True)

        # Set up remove objects
        self.subworkflow_remove = nf_core.subworkflows.SubworkflowRemove(self.pipeline_dir)

    def tearDown(self):
        """Clean up temporary files and folders"""

        if os.path.exists(self.tmp_dir):
            shutil.rmtree(self.tmp_dir)

    ################################################
    # Test of the individual subworkflow commands. #
    ################################################

    from .subworkflows.create import (  # type: ignore[misc]
        test_subworkflows_create_fail_exists,
        test_subworkflows_create_nfcore_modules,
        test_subworkflows_create_succeed,
    )
    from .subworkflows.info import (  # type: ignore[misc]
        test_subworkflows_info_in_modules_repo,
        test_subworkflows_info_local,
        test_subworkflows_info_remote,
        test_subworkflows_info_remote_gitlab,
    )
    from .subworkflows.install import (  # type: ignore[misc]
        test_subworkflow_install_nopipeline,
        test_subworkflows_install_alternate_remote,
        test_subworkflows_install_bam_sort_stats_samtools,
        test_subworkflows_install_bam_sort_stats_samtools_twice,
        test_subworkflows_install_different_branch_fail,
        test_subworkflows_install_emptypipeline,
        test_subworkflows_install_from_gitlab,
        test_subworkflows_install_nosubworkflow,
        test_subworkflows_install_tracking,
        test_subworkflows_install_tracking_added_already_installed,
        test_subworkflows_install_tracking_added_super_subworkflow,
    )
    from .subworkflows.lint import (  # type: ignore[misc]
        test_subworkflows_lint,
        test_subworkflows_lint_empty,
        test_subworkflows_lint_gitlab_subworkflows,
        test_subworkflows_lint_multiple_remotes,
        test_subworkflows_lint_new_subworkflow,
        test_subworkflows_lint_no_gitlab,
        test_subworkflows_lint_snapshot_file,
        test_subworkflows_lint_snapshot_file_missing_fail,
        test_subworkflows_lint_snapshot_file_not_needed,
    )
    from .subworkflows.list import (  # type: ignore[misc]
        test_subworkflows_install_and_list_subworkflows,
        test_subworkflows_install_gitlab_and_list_subworkflows,
        test_subworkflows_list_remote,
        test_subworkflows_list_remote_gitlab,
    )
    from .subworkflows.remove import (  # type: ignore[misc]
        test_subworkflows_remove_included_subworkflow,
        test_subworkflows_remove_one_of_two_subworkflow,
        test_subworkflows_remove_subworkflow,
        test_subworkflows_remove_subworkflow_keep_installed_module,
    )
    from .subworkflows.update import (  # type: ignore[misc]
        test_install_and_update,
        test_install_at_hash_and_update,
        test_install_at_hash_and_update_and_save_diff_to_file,
        test_update_all,
        test_update_all_linked_components_from_subworkflow,
        test_update_all_subworkflows_from_module,
        test_update_change_of_included_modules,
        test_update_with_config_dont_update,
        test_update_with_config_fix_all,
        test_update_with_config_fixed_version,
        test_update_with_config_no_updates,
    )<|MERGE_RESOLUTION|>--- conflicted
+++ resolved
@@ -45,7 +45,6 @@
         self.component_type = "subworkflows"
 
         # Set up the pipeline structure
-<<<<<<< HEAD
         root_repo_dir = os.path.dirname(os.path.dirname(os.path.realpath(__file__)))
         self.template_dir = os.path.join(root_repo_dir, "nf_core", "pipeline-template")
         self.pipeline_name = "mypipeline"
@@ -54,9 +53,6 @@
             self.pipeline_name, "it is mine", "me", no_git=True, outdir=self.pipeline_dir
         ).init_pipeline()
 
-=======
-        self.tmp_dir, self.template_dir, self.pipeline_name, self.pipeline_dir = create_tmp_pipeline()
->>>>>>> f2edb2c6
         # Set up the nf-core/modules repo dummy
         self.nfcore_modules = create_modules_repo_dummy(self.tmp_dir)
 
