# nf-core/tools: Changelog

## v2.4dev

### Template

### General

* Convert nf-core/tools API / lint test documentation to MyST ([#1245](https://github.com/nf-core/tools/pull/1245))

### Modules

## [v2.3 - Mercury Vulture](https://github.com/nf-core/tools/releases/tag/2.3) - [2022-03-15]

### Template

* Removed mention of `--singularity_pull_docker_container` in pipeline `README.md`
* Replaced equals with ~ in nf-core headers, to stop false positive unresolved conflict errors when committing with VSCode.
* Add retry strategy for AWS megatests after releasing [nf-core/tower-action v2.2](https://github.com/nf-core/tower-action/releases/tag/v2.2)
* Added `.nf-core.yml` file with `repository_type: pipeline` for modules commands
* Update igenomes path to the `BWAIndex` to fetch the whole `version0.6.0` folder instead of only the `genome.fa` file
* Remove pinned Node version in the GitHub Actions workflows, to fix errors with `markdownlint`
* Bumped `nf-core/tower-action` to `v3` and removed `pipeline` and `revision` from the AWS workflows, which were not needed
* Add yamllint GitHub Action.
* Add `.yamllint.yml` to avoid line length and document start errors ([#1407](https://github.com/nf-core/tools/issues/1407))
* Add `--publish_dir_mode` back into the pipeline template ([nf-core/rnaseq#752](https://github.com/nf-core/rnaseq/issues/752#issuecomment-1039451607))
* Add optional loading of of pipeline-specific institutional configs to `nextflow.config`
* Make `--outdir` a mandatory parameter ([nf-core/tools#1415](https://github.com/nf-core/tools/issues/1415))

### General

* Updated `nf-core download` to work with latest DSL2 syntax for containers ([#1379](https://github.com/nf-core/tools/issues/1379))
* Made `nf-core modules create` detect repository type with explicit `.nf-core.yml` instead of random readme stuff ([#1391](https://github.com/nf-core/tools/pull/1391))
* Added a Gitpod environment and Dockerfile ([#1384](https://github.com/nf-core/tools/pull/1384))
    * Adds conda, Nextflow, nf-core, pytest-workflow, mamba, and pip to base Gitpod Docker image.
    * Adds GH action to build and push Gitpod Docker image.
    * Adds Gitpod environment to template.
    * Adds Gitpod environment to tools with auto build of nf-core tool.
* Shiny new command-line help formatting ([#1403](https://github.com/nf-core/tools/pull/1403))
* Call the command line help with `-h` as well as `--help` (was formerly just the latter) ([#1404](https://github.com/nf-core/tools/pull/1404))
* Add `.yamllint.yml` config file to avoid line length and document start errors in the tools repo itself.
* Switch to `yamllint-github-action`to be able to configure yaml lint exceptions ([#1404](https://github.com/nf-core/tools/issues/1413))
* Prevent module linting KeyError edge case ([#1321](https://github.com/nf-core/tools/issues/1321))
* Bump-versions: Don't trim the trailing newline on files, causes editorconfig linting to fail ([#1265](https://github.com/nf-core/tools/issues/1265))
* Handle exception in `nf-core list` when a broken git repo is found ([#1273](https://github.com/nf-core/tools/issues/1273))
* Updated URL for pipeline lint test docs ([#1348](https://github.com/nf-core/tools/issues/1348))
* Updated `nf-core create` to tolerate failures and retry when fetching pipeline logos from the website ([#1369](https://github.com/nf-core/tools/issues/1369))

### Modules

* New command `nf-core modules info` that prints nice documentation about a module to the terminal :sparkles: ([#1427](https://github.com/nf-core/tools/issues/1427))
* Linting a pipeline now fails instead of warning if a local copy of a module does not match the remote ([#1313](https://github.com/nf-core/tools/issues/1313))
* Fixed linting bugs where warning was incorrectly generated for:
    * `Module does not emit software version`
    * `Container versions do not match`
    * `input:` / `output:` not being specified in module
    * Allow for containers from other biocontainers resource as defined [here](https://github.com/nf-core/modules/blob/cde237e7cec07798e5754b72aeca44efe89fc6db/modules/cat/fastq/main.nf#L7-L8)
* Fixed traceback when using `stageAs` syntax as defined [here](https://github.com/nf-core/modules/blob/cde237e7cec07798e5754b72aeca44efe89fc6db/modules/cat/fastq/main.nf#L11)
* Added `nf-core schema docs` command to output pipline parameter documentation in Markdown format for inclusion in GitHub and other documentation systems ([#741](https://github.com/nf-core/tools/issues/741))
* Allow conditional process execution from the configuration file ([#1393](https://github.com/nf-core/tools/pull/1393))
* Add linting for when condition([#1397](https://github.com/nf-core/tools/pull/1397))
* Added modules ignored table to `nf-core modules bump-versions`. ([#1234](https://github.com/nf-core/tools/issues/1234))
* Added `--conda-package-version` flag for specifying version of conda package in `nf-core modules create`. ([#1238](https://github.com/nf-core/tools/issues/1238))
* Add option of writing diffs to file in `nf-core modules update` using either interactive prompts or the new `--diff-file` flag.
* Fixed edge case where module names that were substrings of other modules caused both to be installed ([#1380](https://github.com/nf-core/tools/issues/1380))
* Tweak handling of empty files when generating the test YAML ([#1376](https://github.com/nf-core/tools/issues/1376))
    * Fail linting if a md5sum for an empty file is found (instead of a warning)
    * Don't skip the md5 when generating a test file if an empty file is found (so that linting fails and can be manually checked)
* Linting checks test files for `TODO` statements as well as the main module code ([#1271](https://github.com/nf-core/tools/issues/1271))
* Handle error if `manifest` isn't set in `nextflow.config` ([#1418](https://github.com/nf-core/tools/issues/1418))

## [v2.2 - Lead Liger](https://github.com/nf-core/tools/releases/tag/2.2) - [2021-12-14]

### Template

* Update repo logos to utilize [GitHub's `#gh-light/dark-mode-only`](https://docs.github.com/en/github/writing-on-github/getting-started-with-writing-and-formatting-on-github/basic-writing-and-formatting-syntax#specifying-the-theme-an-image-is-shown-to), to switch between logos optimized for light or dark themes. The old repo logos have to be removed (in `docs/images` and `assets/`).
* Deal with authentication with private repositories
* Bump minimun Nextflow version to 21.10.3
* Convert pipeline template to updated Nextflow DSL2 syntax
* Solve circular import when importing `nf_core.modules.lint`
* Disable cache in `nf_core.utils.fetch_wf_config` while performing `test_wf_use_local_configs`.
* Modify software version channel handling to support multiple software version emissions (e.g. from mulled containers), and multiple software versions.
* Update `dumpsoftwareversion` module to correctly report versions with trailing zeros.
* Remove `params.hostnames` from the pipeline template ([#1304](https://github.com/nf-core/tools/issues/1304))
* Update `.gitattributes` to mark installed modules and subworkflows as `linguist-generated` ([#1311](https://github.com/nf-core/tools/issues/1311))
* Adding support for [Julia](https://julialang.org) package environments to `nextflow.config`([#1317](https://github.com/nf-core/tools/pull/1317))
* New YAML issue templates for pipeline bug reports and feature requests, with a much richer interface ([#1165](https://github.com/nf-core/tools/pull/1165))
* Update AWS test GitHub Actions to use v2 of [nf-core/tower-action](https://github.com/nf-core/tower-action)
* Post linting comment even when `linting.yml` fails
* Update `CONTRIBUTION.md` bullets to remove points related to `scrape_software_versions.py`
* Update AWS test to set Nextflow version to 21.10.3

### General

* Made lint check for parameters defaults stricter [[#992](https://github.com/nf-core/tools/issues/992)]
    * Default values in `nextflow.config` must match the defaults given in the schema (anything with `{` in, or in `main.nf` is ignored)
    * Defaults in `nextflow.config` must now match the variable _type_ specified in the schema
    * If you want the parameter to not have a default value, use `null`
    * Strings set to `false` or an empty string in `nextflow.config` will now fail linting
* Bump minimun Nextflow version to 21.10.3
* Changed `questionary` `ask()` to `unsafe_ask()` to not catch `KeyboardInterupts` ([#1237](https://github.com/nf-core/tools/issues/1237))
<<<<<<< HEAD
* Convert documentation to MyST.
* Add documentation for the `nf-core modules lint` tests.
=======
* Fixed bug in `nf-core launch` due to revisions specified with `-r` not being added to nextflow command. ([#1246](https://github.com/nf-core/tools/issues/1246))
* Update regex in `readme` test of `nf-core lint` to agree with the pipeline template ([#1260](https://github.com/nf-core/tools/issues/1260))
* Update 'fix' message in `nf-core lint` to conform to the current command line options. ([#1259](https://github.com/nf-core/tools/issues/1259))
* Fixed bug in `nf-core list` when `NXF_HOME` is set
* Run CI test used to create and lint/run the pipeline template with minimum and latest edge release of NF ([#1304](https://github.com/nf-core/tools/issues/1304))
* New YAML issue templates for tools bug reports and feature requests, with a much richer interface ([#1165](https://github.com/nf-core/tools/pull/1165))
* Handle synax errors in Nextflow config nicely when running `nf-core schema build` ([#1267](https://github.com/nf-core/tools/pull/1267))
* Erase temporary files and folders while performing Python tests (pytest)
* Remove base `Dockerfile` used for DSL1 pipeline container builds
* Run tests with Python 3.10
* [#1363](https://github.com/nf-core/tools/pull/1363) Fix tools CI workflow nextflow versions.
>>>>>>> 3b8d7094

### Modules

* Fixed typo in `module_utils.py`.
* Fixed failing lint test when process section was missing from module. Also added the local failing tests to the warned section of the output table. ([#1235](https://github.com/nf-core/tools/issues/1235))
* Added `--diff` flag to `nf-core modules update` which shows the diff between the installed files and the versions
* Update `nf-core modules create` help texts which were not changed with the introduction of the `--dir` flag
* Check if README is from modules repo
* Update module template to DSL2 v2.0 (remove `functions.nf` from modules template and updating `main.nf` ([#1289](https://github.com/nf-core/tools/pull/))
* Substitute get process/module name custom functions in module `main.nf` using template replacement ([#1284](https://github.com/nf-core/tools/issues/1284))
* Check test YML file for md5sums corresponding to empty files ([#1302](https://github.com/nf-core/tools/issues/1302))
* Exit with an error if empty files are found when generating the test YAML file ([#1302](https://github.com/nf-core/tools/issues/1302))

## [v2.1 - Zinc Zebra](https://github.com/nf-core/tools/releases/tag/2.1) - [2021-07-27]

### Template

* Correct regex pattern for file names in `nextflow_schema.json`
* Remove `.` from nf-core/tools command examples
* Update Nextflow installation link in pipeline template ([#1201](https://github.com/nf-core/tools/issues/1201))
* Command `hostname` is not portable [[#1212](https://github.com/nf-core/tools/pull/1212)]
* Changed how singularity and docker links are written in template to avoid duplicate links

### General

* Changed names of some flags with `-r` as short options to make the flags more consistent between commands.

### Modules

* Added consistency checks between installed modules and `modules.json` ([#1199](https://github.com/nf-core/tools/issues/1199))
* Added support excluding or specifying version of modules in `.nf-core.yml` when updating with `nf-core modules install --all` ([#1204](https://github.com/nf-core/tools/issues/1204))
* Created `nf-core modules update` and removed updating options from `nf-core modules install`
* Added missing function call to `nf-core lint` ([#1198](https://github.com/nf-core/tools/issues/1198))
* Fix `nf-core lint` not filtering modules test when run with `--key` ([#1203](https://github.com/nf-core/tools/issues/1203))
* Fixed `nf-core modules install` not working when installing from branch with `-b` ([#1218](https://github.com/nf-core/tools/issues/1218))
* Added prompt to choose between updating all modules or named module in  `nf-core modules update`
* Check if modules is installed before trying to update in `nf-core modules update`
* Verify that a commit SHA provided with `--sha` exists for `install/update` commands
* Add new-line to `main.nf` after `bump-versions` command to make ECLint happy

## [v2.0.1 - Palladium Platypus Junior](https://github.com/nf-core/tools/releases/tag/2.0.1) - [2021-07-13]

### Template

* Critical tweak to add `--dir` declaration to `nf-core lint` GitHub Actions `linting.yml` workflow

### General

* Add `--dir` declaration to `nf-core sync` GitHub Actions `sync.yml` workflow

## [v2.0 - Palladium Platypus](https://github.com/nf-core/tools/releases/tag/2.0) - [2021-07-13]

### :warning: Major enhancements & breaking changes

This marks the first Nextflow DSL2-centric release of `tools` which means that some commands won't work in full with DSL1 pipelines anymore. Please use a `v1.x` version of `tools` for such pipelines or better yet join us to improve our DSL2 efforts! Here are the most important changes:

* The pipeline template has been completely re-written in DSL2
* A module template has been added to auto-create best-practice DSL2 modules to speed up development
* A whole suite of commands have been added to streamline the creation, installation, removal, linting and version bumping of DSL2 modules either installed within pipelines or the nf-core/modules repo

### Template

* Move TODO item of `contains:` map in a YAML string [[#1082](https://github.com/nf-core/tools/issues/1082)]
* Trigger AWS tests via Tower API [[#1160](https://github.com/nf-core/tools/pull/1160)]

### General

* Fixed a bug in the Docker image build for tools that failed due to an extra hyphen. [[#1069](https://github.com/nf-core/tools/pull/1069)]
* Regular release sync fix - this time it was to do with JSON serialisation [[#1072](https://github.com/nf-core/tools/pull/1072)]
* Fixed bug in schema validation that ignores upper/lower-case typos in parameters [[#1087](https://github.com/nf-core/tools/issues/1087)]
* Bugfix: Download should use path relative to workflow for configs
* Remove lint checks for files related to conda and docker as not needed anymore for DSL2
* Removed `params_used` lint check because of incompatibility with DSL2
* Added`modules bump-versions` command to `README.md`
* Update docs for v2.0 release

### Modules

* Update comment style of modules `functions.nf` template file [[#1076](https://github.com/nf-core/tools/issues/1076)]
* Changed working directory to temporary directory for `nf-core modules create-test-yml` [[#908](https://github.com/nf-core/tools/issues/908)]
* Use Biocontainers API instead of quayi.io API for `nf-core modules create` [[#875](https://github.com/nf-core/tools/issues/875)]
* Update `nf-core modules install` to handle different versions of modules  [#1116](https://github.com/nf-core/tools/pull/1116)
* Added `nf-core modules bump-versions` command to update all versions in the `nf-core/modules` repository [[#1123](https://github.com/nf-core/tools/issues/1123)]
* Updated `nf-core modules lint` to check whether a `git_sha` exists in the `modules.json` file or whether a new version is available [[#1114](https://github.com/nf-core/tools/issues/1114)]
* Refactored `nf-core modules` command into one file per command [#1124](https://github.com/nf-core/tools/pull/1124)
* Updated `nf-core modules remove` to also remove entry in `modules.json` file ([#1115](https://github.com/nf-core/tools/issues/1115))
* Bugfix: Interactive prompt for `nf-core modules install` was receiving too few arguments
* Added progress bar to creation of 'modules.json'
* Updated `nf-core modules list` to show versions of local modules
* Improved exit behavior by replacing `sys.exit` with exceptions
* Updated `nf-core modules remove` to remove module entry in `modules.json` if module directory is missing
* Create extra tempdir as work directory for `nf-core modules create-test-yml` to avoid adding the temporary files to the `test.yml`
* Refactored passing of command line arguments to `nf-core` commands and subcommands ([#1139](https://github.com/nf-core/tools/issues/1139), [#1140](https://github.com/nf-core/tools/issues/1140))
* Check for `modules.json` for entries of modules that are not actually installed in the pipeline [[#1141](https://github.com/nf-core/tools/issues/1141)]
* Added `<keywords>` argument to `nf-core modules list` for filtering the listed modules. ([#1139](https://github.com/nf-core/tools/issues/1139)
* Added support for a `bump-versions` configuration file [[#1142](https://github.com/nf-core/tools/issues/1142)]
* Fixed `nf-core modules create-test-yml` so it doesn't break when the output directory is supplied [[#1148](https://github.com/nf-core/tools/issues/1148)]
* Updated `nf-core modules lint` to work with new directory structure [[#1159](https://github.com/nf-core/tools/issues/1159)]
* Updated `nf-core modules install` and `modules.json` to work with new directory structure ([#1159](https://github.com/nf-core/tools/issues/1159))
* Updated `nf-core modules remove` to work with new directory structure [[#1159](https://github.com/nf-core/tools/issues/1159)]
* Restructured code and removed old table style in `nf-core modules list`
* Fixed bug causing `modules.json` creation to loop indefinitly
* Added `--all` flag to `nf-core modules install`
* Added `remote` and `local` subcommands to `nf-core modules list`
* Fix bug due to restructuring in modules template
* Added checks for verifying that the remote repository is well formed
* Added checks to `ModulesCommand` for verifying validity of remote repositories
* Misc. changes to `modules install`: check that module exist in remote, `--all` is has `--latest` by default.

#### Sync

* Don't set the default value to `"null"` when a parameter is initialised as `null` in the config [[#1074](https://github.com/nf-core/tools/pull/1074)]

#### Tests

* Added a test for the `version_consistency` lint check
* Refactored modules tests into separate files, and removed direct comparisons with number of tests in `lint` tests ([#1158](https://github.com/nf-core/tools/issues/1158))

## [v1.14 - Brass Chicken :chicken:](https://github.com/nf-core/tools/releases/tag/1.14) - [2021-05-11]

### Template

* Add the implicit workflow declaration to `main.nf` DSL2 template [[#1056](https://github.com/nf-core/tools/issues/1056)]
* Fixed an issue regarding explicit disabling of unused container engines [[#972](https://github.com/nf-core/tools/pull/972)]
* Removed trailing slash from `params.igenomes_base` to yield valid s3 paths (previous paths work with Nextflow but not aws cli)
* Added a timestamp to the trace + timetime + report + dag filenames to fix overwrite issue on AWS
* Rewrite the `params_summary_log()` function to properly ignore unset params and have nicer formatting [[#971](https://github.com/nf-core/tools/issues/971)]
* Fix overly strict `--max_time` formatting regex in template schema [[#973](https://github.com/nf-core/tools/issues/973)]
* Convert `d` to `day` in the `cleanParameters` function to make Duration objects like `2d` pass the validation [[#858](https://github.com/nf-core/tools/issues/858)]
* Added nextflow version to quick start section and adjusted `nf-core bump-version` [[#1032](https://github.com/nf-core/tools/issues/1032)]
* Use latest stable Nextflow version `21.04.0` for CI tests instead of the `-edge` release

### Download

* Fix bug in `nf-core download` where image names were getting a hyphen in `nf-core` which was breaking things.
* Extensive new interactive prompts for all command line flags [[#1027](https://github.com/nf-core/tools/issues/1027)]
    * It is now recommended to run `nf-core download` without any cli options and follow prompts (though flags can be used to run non-interactively if you wish)
* New helper code to set `$NXF_SINGULARITY_CACHEDIR` and add to `.bashrc` if desired [[#1027](https://github.com/nf-core/tools/issues/1027)]

### Launch

* Strip values from `nf-core launch` web response which are `False` and have no default in the schema [[#976](https://github.com/nf-core/tools/issues/976)]
* Improve API caching code when polling the website, fixes noisy log message when waiting for a response [[#1029](https://github.com/nf-core/tools/issues/1029)]
* New interactive prompts for pipeline name [[#1027](https://github.com/nf-core/tools/issues/1027)]

### Modules

* Added `tool_name_underscore` to the module template to allow TOOL_SUBTOOL in `main.nf` [[#1011](https://github.com/nf-core/tools/issues/1011)]
* Added `--conda-name` flag to `nf-core modules create` command to allow sidestepping questionary [[#988](https://github.com/nf-core/tools/issues/988)]
* Extended `nf-core modules lint` functionality to check tags in `test.yml` and to look for a entry in the `pytest_software.yml` file
* Update `modules` commands to use new test tag format `tool/subtool`
* New modules lint test comparing the `functions.nf` file to the template version
* Modules installed from alternative sources are put in folders based on the name of the source repository

### Linting

* Fix bug in nf-core lint config skipping for the `nextflow_config` test [[#1019](https://github.com/nf-core/tools/issues/1019)]
* New `-k`/`--key` cli option for `nf-core lint` to allow you to run only named lint tests, for faster local debugging
* Merge markers lint test - ignore binary files, allow config to ignore specific files [[#1040](https://github.com/nf-core/tools/pull/1040)]
* New lint test to check if all defined pipeline parameters are mentioned in `main.nf` [[#1038](https://github.com/nf-core/tools/issues/1038)]
* Added fix to remove warnings about params that get converted from camelCase to camel-case [[#1035](https://github.com/nf-core/tools/issues/1035)]
* Added pipeline schema lint checks for missing parameter description and parameters outside of groups [[#1017](https://github.com/nf-core/tools/issues/1017)]

### General

* Try to fix the fix for the automated sync when we submit too many PRs at once [[#970](https://github.com/nf-core/tools/issues/970)]
* Rewrite how the tools documentation is deployed to the website, to allow multiple versions
* Created new Docker image for the tools cli package - see installation docs for details [[#917](https://github.com/nf-core/tools/issues/917)]
* Ignore permission errors for setting up requests cache directories to allow starting with an invalid or read-only `HOME` directory

## [v1.13.3 - Copper Crocodile Resurrection :crocodile:](https://github.com/nf-core/tools/releases/tag/1.13.2) - [2021-03-24]

* Running tests twice with `nf-core modules create-test-yml` to catch unreproducible md5 sums [[#890](https://github.com/nf-core/tools/issues/890)]
* Fix sync error again where the Nextflow edge release needs to be used for some pipelines
* Fix bug with `nf-core lint --release` (`NameError: name 'os' is not defined`)
* Added linebreak to linting comment so that markdown header renders on PR comment properly
* `nf-core modules create` command - if no bioconda package is found, prompt user for a different bioconda package name
* Updated module template `main.nf` with new test data paths

## [v1.13.2 - Copper Crocodile CPR :crocodile: :face_with_head_bandage:](https://github.com/nf-core/tools/releases/tag/1.13.2) - [2021-03-23]

* Make module template pass the EC linter [[#953](https://github.com/nf-core/tools/pull/953)]
* Added better logging message if a user doesn't specificy the directory correctly with `nf-core modules` commands [[#942](https://github.com/nf-core/tools/pull/942)]
* Fixed parameter validation bug caused by JSONObject [[#937](https://github.com/nf-core/tools/issues/937)]
* Fixed template creation error regarding file permissions [[#932](https://github.com/nf-core/tools/issues/932)]
* Split the `create-lint-wf` tests up into separate steps in GitHub Actions to make the CI results easier to read
* Added automated PR comments to the Markdown, YAML and Python lint CI tests to explain failures (tools and pipeline template)
* Make `nf-core lint` summary table borders coloured according to overall pass / fail status
* Attempted a fix for the automated sync when we submit too many PRs at once [[#911](https://github.com/nf-core/tools/issues/911)]

## [v1.13.1 - Copper Crocodile Patch :crocodile: :pirate_flag:](https://github.com/nf-core/tools/releases/tag/1.13.1) - [2021-03-19]

* Fixed bug in pipeline linting markdown output that gets posted to PR comments [[#914]](https://github.com/nf-core/tools/issues/914)
* Made text for the PR branch CI check less verbose with a TLDR in bold at the top
* A number of minor tweaks to the new `nf-core modules lint` code

## [v1.13 - Copper Crocodile](https://github.com/nf-core/tools/releases/tag/1.13) - [2021-03-18]

### Template

* **Major new feature** - Validation of pipeline parameters [[#426]](https://github.com/nf-core/tools/issues/426)
    * The addition runs as soon as the pipeline launches and checks the pipeline input parameters two main things:
        * No parameters are supplied that share a name with core Nextflow options (eg. `--resume` instead of `-resume`)
        * Supplied parameters validate against the pipeline JSON schema (eg. correct variable types, required values)
    * If either parameter validation fails or the pipeline has errors, a warning is given about any unexpected parameters found which are not described in the pipeline schema.
    * This behaviour can be disabled by using `--validate_params false`
* Added profiles to support the [Charliecloud](https://hpc.github.io/charliecloud/) and [Shifter](https://nersc.gitlab.io/development/shifter/how-to-use/) container engines [[#824](https://github.com/nf-core/tools/issues/824)]
    * Note that Charliecloud requires Nextflow version `v21.03.0-edge` or later.
* Profiles for container engines now explicitly _disable_ all other engines [[#867](https://github.com/nf-core/tools/issues/867)]
* Fixed typo in nf-core-lint CI that prevented the markdown summary from being automatically posted on PRs as a comment.
* Changed default for `--input` from `data/*{1,2}.fastq.gz` to `null`, as this is now validated by the schema as a required value.
* Removed support for `--name` parameter for custom run names.
    * The same functionality for MultiQC still exists with the core Nextflow `-name` option.
* Added to template docs about how to identify process name for resource customisation
* The parameters `--max_memory` and `--max_time` are now validated against a regular expression [[#793](https://github.com/nf-core/tools/issues/793)]
    * Must be written in the format `123.GB` / `456.h` with any of the prefixes listed in the [Nextflow docs](https://www.nextflow.io/docs/latest/process.html#memory)
    * Bare numbers no longer allowed, avoiding people from trying to specify GB and actually specifying bytes.
* Switched from cookiecutter to Jinja2 [[#880]](https://github.com/nf-core/tools/pull/880)
* Finally dropped the wonderful [cookiecutter](https://github.com/cookiecutter/cookiecutter) library that was behind the first pipeline template that led to nf-core [[#880](https://github.com/nf-core/tools/pull/880)]
    * Now rendering templates directly using [Jinja](https://jinja.palletsprojects.com/), which is what cookiecutter was doing anyway

### Modules

Initial addition of a number of new helper commands for working with DSL2 modules:

* `modules list` - List available modules
* `modules install` - Install a module from nf-core/modules
* `modules remove` - Remove a module from a pipeline
* `modules create` - Create a module from the template
* `modules create-test-yml` - Create the `test.yml` file for a module with md5 sums, tags, commands and names added
* `modules lint` - Check a module against nf-core guidelines

You can read more about each of these commands in the main tools documentation (see `README.md` or <https://nf-co.re/tools>)

### Tools helper code

* Fixed some bugs in the command line interface for `nf-core launch` and improved formatting [[#829](https://github.com/nf-core/tools/pull/829)]
* New functionality for `nf-core download` to make it compatible with DSL2 pipelines [[#832](https://github.com/nf-core/tools/pull/832)]
    * Singularity images in module files are now discovered and fetched
    * Direct downloads of Singularity images in python allowed (much faster than running `singularity pull`)
    * Downloads now work with `$NXF_SINGULARITY_CACHEDIR` so that pipelines sharing containers have efficient downloads
* Changed behaviour of `nf-core sync` command [[#787](https://github.com/nf-core/tools/issues/787)]
    * Instead of opening or updating a PR from `TEMPLATE` directly to `dev`, a new branch is now created from `TEMPLATE` and a PR opened from this to `dev`.
    * This is to make it easier to fix merge conflicts without accidentally bringing the entire pipeline history back into the `TEMPLATE` branch (which makes subsequent sync merges much more difficult)

### Linting

* Major refactor and rewrite of pipieline linting code
    * Much better code organisation and maintainability
    * New automatically generated documentation using Sphinx
    * Numerous new tests and functions, removal of some unnecessary tests
* Added lint check for merge markers [[#321]](https://github.com/nf-core/tools/issues/321)
* Added new option `--fix` to automatically correct some problems detected by linting
* Added validation of default params to `nf-core schema lint` [[#823](https://github.com/nf-core/tools/issues/823)]
* Added schema validation of GitHub action workflows to lint function [[#795](https://github.com/nf-core/tools/issues/795)]
* Fixed bug in schema title and description validation
* Added second progress bar for conda dependencies lint check, as it can be slow [[#299](https://github.com/nf-core/tools/issues/299)]
* Added new lint test to check files that should be unchanged from the pipeline.
* Added the possibility to ignore lint tests using a `nf-core-lint.yml` config file [[#809](https://github.com/nf-core/tools/pull/809)]

## [v1.12.1 - Silver Dolphin](https://github.com/nf-core/tools/releases/tag/1.12.1) - [2020-12-03]

### Template

* Finished switch from `$baseDir` to `$projectDir` in `iGenomes.conf` and `main.nf`
    * Main fix is for `smail_fields` which was a bug introduced in the previous release. Sorry about that!
* Ported a number of small content tweaks from nf-core/eager to the template [[#786](https://github.com/nf-core/tools/issues/786)]
    * Better contributing documentation, more placeholders in documentation files, more relaxed markdownlint exceptions for certain HTML tags, more content for the PR and issue templates.

### Tools helper code

* Pipeline schema: make parameters of type `range` to `number`. [[#738](https://github.com/nf-core/tools/issues/738)]
* Respect `$NXF_HOME` when looking for pipelines with `nf-core list` [[#798](https://github.com/nf-core/tools/issues/798)]
* Swapped PyInquirer with questionary for command line questions in `launch.py` [[#726](https://github.com/nf-core/tools/issues/726)]
    * This should fix conda installation issues that some people had been hitting
    * The change also allows other improvements to the UI
* Fix linting crash when a file deleted but not yet staged in git [[#796](https://github.com/nf-core/tools/issues/796)]

## [v1.12 - Mercury Weasel](https://github.com/nf-core/tools/releases/tag/1.12) - [2020-11-19]

### Tools helper code

* Updated `nf_core` documentation generator for building [https://nf-co.re/tools-docs/](https://nf-co.re/tools-docs/)

### Template

* Make CI comments work with PRs from forks [[#765](https://github.com/nf-core/tools/issues/765)]
    * Branch protection and linting results should now show on all PRs
* Updated GitHub issue templates, which had stopped working
* Refactored GitHub Actions so that the AWS full-scale tests are triggered after docker build is finished
    * DockerHub push workflow split into two - one for dev, one for releases
* Updated actions to no longer use `set-env` which is now depreciating [[#739](https://github.com/nf-core/tools/issues/739)]
* Added config import for `test_full` in `nextflow.config`
* Switched depreciated `$baseDir` to `$projectDir`
* Updated minimum Nextflow version to `20.04.10`
* Make Nextflow installation less verbose in GitHub Actions [[#780](https://github.com/nf-core/tools/pull/780)]

### Linting

* Updated code to display colours in GitHub Actions log output
* Allow tests to pass with `dev` version of nf-core/tools (previous failure due to base image version)
* Lint code no longer tries to post GitHub PR comments. This is now done in a GitHub Action only.

## [v1.11 - Iron Tiger](https://github.com/nf-core/tools/releases/tag/1.11) - [2020-10-27]

### Template

* Fix command error in `awstest.yml` GitHub Action workflow.
* Allow manual triggering of AWS test GitHub Action workflows.
* Remove TODO item, which was proposing the usage of additional files beside `usage.md` and `output.md` for documentation.
* Added a Podman profile, which enables Podman as container.
* Updated linting for GitHub actions AWS tests workflows.

### Linting

* Made a base-level `Dockerfile` a warning instead of failure
* Added a lint failure if the old `bin/markdown_to_html.r` script is found
* Update `rich` package dependency and use new markup escaping to change `[[!]]` back to `[!]` again

### Other

* Pipeline sync - fetch full repo when checking out before sync
* Sync - Add GitHub actions manual trigger option

## [v1.10.2 - Copper Camel _(brought back from the dead)_](https://github.com/nf-core/tools/releases/tag/1.10.2) - [2020-07-31]

Second patch release to address some small errors discovered in the pipeline template.
Apologies for the inconvenience.

* Fix syntax error in `/push_dockerhub.yml` GitHub Action workflow
* Change `params.readPaths` -> `params.input_paths` in `test_full.config`
* Check results when posting the lint results as a GitHub comment
    * This feature is unfortunately not possible when making PRs from forks outside of the nf-core organisation for now.
* More major refactoring of the automated pipeline sync
    * New GitHub Actions matrix parallelisation of sync jobs across pipelines [[#673](https://github.com/nf-core/tools/issues/673)]
    * Removed the `--all` behaviour from `nf-core sync` as we no longer need it
    * Sync now uses a new list of pipelines on the website which does not include archived pipelines [[#712](https://github.com/nf-core/tools/issues/712)]
    * When making a PR it checks if a PR already exists - if so it updates it [[#710](https://github.com/nf-core/tools/issues/710)]
    * More tests and code refactoring for more stable code. Hopefully fixes 404 error [[#711](https://github.com/nf-core/tools/issues/711)]

## [v1.10.1 - Copper Camel _(patch)_](https://github.com/nf-core/tools/releases/tag/1.10.1) - [2020-07-30]

Patch release to fix the automatic template synchronisation, which failed in the v1.10 release.

* Improved logging: `nf-core --log-file log.txt` now saves a verbose log to disk.
* nf-core/tools GitHub Actions pipeline sync now uploads verbose log as an artifact.
* Sync - fixed several minor bugs, made logging less verbose.
* Python Rich library updated to `>=4.2.1`
* Hopefully fix git config for pipeline sync so that commit comes from @nf-core-bot
* Fix sync auto-PR text indentation so that it doesn't all show as code
* Added explicit flag `--show-passed` for `nf-core lint` instead of taking logging verbosity

## [v1.10 - Copper Camel](https://github.com/nf-core/tools/releases/tag/1.10) - [2020-07-30]

### Pipeline schema

This release of nf-core/tools introduces a major change / new feature: pipeline schema.
These are [JSON Schema](https://json-schema.org/) files that describe all of the parameters for a given
pipeline with their ID, a description, a longer help text, an optional default value, a variable _type_
(eg. `string` or `boolean`) and more.

The files will be used in a number of places:

* Automatic validation of supplied parameters when running pipelines
    * Pipeline execution can be immediately stopped if a required `param` is missing,
    or does not conform to the patterns / allowed values in the schema.
* Generation of pipeline command-line help
    * Running `nextflow run <pipeline> --help` will use the schema to generate a help text automatically
* Building online documentation on the [nf-core website](https://nf-co.re)
* Integration with 3rd party graphical user interfaces

To support these new schema files, nf-core/tools now comes with a new set of commands: `nf-core schema`.

* Pipeline schema can be generated or updated using `nf-core schema build` - this takes the parameters from
  the pipeline config file and prompts the developer for any mismatch between schema and pipeline.
    * Once a skeleton Schema file has been built, the command makes use of a new nf-core website tool to provide
    a user friendly graphical interface for developers to add content to their schema: [https://nf-co.re/pipeline_schema_builder](https://nf-co.re/pipeline_schema_builder)
* Pipelines will be automatically tested for valid schema that describe all pipeline parameters using the
  `nf-core schema lint` command (also included as part of the main `nf-core lint` command).
* Users can validate their set of pipeline inputs using the `nf-core schema validate` command.

In addition to the new schema commands, the `nf-core launch` command has been completely rewritten from
scratch to make use of the new pipeline schema. This command can use either an interactive command-line
prompt or a rich web interface to help users set parameters for a pipeline run.

The parameter descriptions and help text are fully used and embedded into the launch interfaces to make
this process as user-friendly as possible. We hope that it's particularly well suited to those new to nf-core.

Whilst we appreciate that this new feature will add a little work for pipeline developers, we're excited at
the possibilities that it brings. If you have any feedback or suggestions, please let us know either here on
GitHub or on the nf-core [`#json-schema` Slack channel](https://nfcore.slack.com/channels/json-schema).

### Python code formatting

We have adopted the use of the [Black Python code formatter](https://black.readthedocs.io/en/stable/).
This ensures a harmonised code formatting style throughout the package, from all contributors.
If you are editing any Python code in nf-core/tools you must now pass the files through Black when
making a pull-request. See [`.github/CONTRIBUTING.md`](.github/CONTRIBUTING.md) for details.

### Template

* Add `--publish_dir_mode` parameter [#585](https://github.com/nf-core/tools/issues/585)
* Isolate R library paths to those in container [#541](https://github.com/nf-core/tools/issues/541)
* Added new style of pipeline parameters JSON schema to pipeline template
* Add ability to attach MultiQC reports to completion emails when using `mail`
* Update `output.md` and add in 'Pipeline information' section describing standard NF and pipeline reporting.
* Build Docker image using GitHub Actions, then push to Docker Hub (instead of building on Docker Hub)
* Add Slack channel badge in pipeline README
* Allow multiple container tags in `ci.yml` if performing multiple tests in parallel
* Add AWS CI tests and full tests GitHub Actions workflows
* Update AWS CI tests and full tests secrets names
* Added `macs_gsize` for danRer10, based on [this post](https://biostar.galaxyproject.org/p/18272/)
* Add information about config files used for workflow execution (`workflow.configFiles`) to summary
* Fix `markdown_to_html.py` to work with Python 2 and 3.
* Change `params.reads` -> `params.input`
* Adding TODOs and MultiQC process in DSL2 template
* Change `params.readPaths` -> `params.input_paths`
* Added a `.github/.dockstore.yml` config file for automatic workflow registration with [dockstore.org](https://dockstore.org/)

### Linting

* Refactored PR branch tests to be a little clearer.
* Linting error docs explain how to add an additional branch protecton rule to the `branch.yml` GitHub Actions workflow.
* Adapted linting docs to the new PR branch tests.
* Failure for missing the readme bioconda badge is now a warn, in case this badge is not relevant
* Added test for template `{{ cookiecutter.var }}` placeholders
* Fix failure when providing version along with build id for Conda packages
* New `--json` and `--markdown` options to print lint results to JSON / markdown files
* Linting code now automatically posts warning / failing results to GitHub PRs as a comment if it can
* Added AWS GitHub Actions workflows linting
* Fail if `params.input` isn't defined.
* Beautiful new progress bar to look at whilst linting is running and awesome new formatted output on the command line :heart_eyes:
    * All made using the excellent [`rich` python library](https://github.com/willmcgugan/rich) - check it out!
* Tests looking for `TODO` strings should now ignore editor backup files. [#477](https://github.com/nf-core/tools/issues/477)

### nf-core/tools Continuous Integration

* Added CI test to check for PRs against `master` in tools repo
* CI PR branch tests fixed & now automatically add a comment on the PR if failing, explaining what is wrong
* Move some of the issue and PR templates into HTML `<!-- comments -->` so that they don't show in issues / PRs

### Other

* Describe alternative installation method via conda with `conda env create`
* nf-core/tools version number now printed underneath header artwork
* Bumped Conda version shipped with nfcore/base to 4.8.2
* Added log message when creating new pipelines that people should talk to the community about their plans
* Fixed 'on completion' emails sent using the `mail` command not containing body text.
* Improved command-line help text for nf-core/tools
* `nf-core list` now hides archived pipelines unless `--show_archived` flag is set
* Command line tools now checks if there is a new version of nf-core/tools available
    * Disable this by setting the environment variable `NFCORE_NO_VERSION_CHECK`, eg. `export NFCORE_NO_VERSION_CHECK=1`
* Better command-line output formatting of nearly all `nf-core` commands using [`rich`](https://github.com/willmcgugan/rich)

## [v1.9 - Platinum Pigeon](https://github.com/nf-core/tools/releases/tag/1.9) - [2020-02-20]

### Continuous integration

* Travis CI tests are now deprecated in favor of GitHub Actions within the pipeline template.
    * `nf-core bump-version` support has been removed for `.travis.yml`
    * `nf-core lint` now fails if a `.travis.yml` file is found
* Ported nf-core/tools Travis CI automation to GitHub Actions.
* Fixed the build for the nf-core/tools API documentation on the website

### Template

* Rewrote the documentation markdown > HTML conversion in Python instead of R
* Fixed rendering of images in output documentation [#391](https://github.com/nf-core/tools/issues/391)
* Removed the requirement for R in the conda environment
* Make `params.multiqc_config` give an _additional_ MultiQC config file instead of replacing the one that ships with the pipeline
* Ignore only `tests/` and `testing/` directories in `.gitignore` to avoid ignoring `test.config` configuration file
* Rephrase docs to promote usage of containers over Conda to ensure reproducibility
* Stage the workflow summary YAML file within MultiQC work directory

### Linting

* Removed linting for CircleCI
* Allow any one of `params.reads` or `params.input` or `params.design` before warning
* Added whitespace padding to lint error URLs
* Improved documentation for lint errors
* Allow either `>=` or `!>=` in nextflow version checks (the latter exits with an error instead of just warning) [#506](https://github.com/nf-core/tools/issues/506)
* Check that `manifest.version` ends in `dev` and throw a warning if not
    * If running with `--release` check the opposite and fail if not
* Tidied up error messages and syntax for linting GitHub actions branch tests
* Add YAML validator
* Don't print test results if we have a critical error

### Other

* Fix automatic synchronisation of the template after releases of nf-core/tools
* Improve documentation for installing `nf-core/tools`
* Replace preprint by the new nf-core publication in Nature Biotechnology :champagne:
* Use `stderr` instead of `stdout` for header artwork
* Tolerate unexpected output from `nextflow config` command
* Add social preview image
* Added a [release checklist](.github/RELEASE_CHECKLIST.md) for the tools repo

## [v1.8 - Black Sheep](https://github.com/nf-core/tools/releases/tag/1.8) - [2020-01-27]

### Continuous integration

* GitHub Actions CI workflows are now included in the template pipeline
    * Please update these files to match the existing tests that you have in `.travis.yml`
* Travis CI tests will be deprecated from the next `tools` release
* Linting will generate a warning if GitHub Actions workflows do not exist and if applicable to remove Travis CI workflow file i.e. `.travis.yml`.

### Tools helper code

* Refactored the template synchronisation code to be part of the main nf-core tool
* `nf-core bump-version` now also bumps the version string of the exported conda environment in the Dockerfile
* Updated Blacklist of synced pipelines
* Ignore pre-releases in `nf-core list`
* Updated documentation for `nf-core download`
* Fixed typo in `nf-core launch` final command
* Handle missing pipeline descriptions in `nf-core list`
* Migrate tools package CI to GitHub Actions

### Linting

* Adjusted linting to enable `patch` branches from being tested
* Warn if GitHub Actions workflows do not exist, warn if `.travis.yml` and circleCI are there
* Lint for `Singularity` file and raise error if found [#458](https://github.com/nf-core/tools/issues/458)
* Added linting of GitHub Actions workflows `linting.yml`, `ci.yml` and `branch.yml`
* Warn if pipeline name contains upper case letters or non alphabetical characters [#85](https://github.com/nf-core/tools/issues/85)
* Make CI tests of lint code pass for releases

### Template pipeline

* Fixed incorrect paths in iGenomes config as described in issue [#418](https://github.com/nf-core/tools/issues/418)
* Fixed incorrect usage of non-existent parameter in the template [#446](https://github.com/nf-core/tools/issues/446)
* Add UCSC genomes to `igenomes.config` and add paths to all genome indices
* Change `maxMultiqcEmailFileSize` parameter to `max_multiqc_email_size`
* Export conda environment in Docker file [#349](https://github.com/nf-core/tools/issues/349)
* Change remaining parameters from `camelCase` to `snake_case` [#39](https://github.com/nf-core/hic/issues/39)
    * `--singleEnd` to `--single_end`
    * `--igenomesIgnore` to `--igenomes_ignore`
    * Having the old camelCase versions of these will now throw an error
* Add `autoMounts=true` to default singularity profile
* Add in `markdownlint` checks that were being ignored by default
* Disable ansi logging in the travis CI tests
* Move `params`section from `base.config` to `nextflow.config`
* Use `env` scope to export `PYTHONNOUSERSITE` in `nextflow.config` to prevent conflicts with host Python environment
* Bump minimum Nextflow version to `19.10.0` - required to properly use `env` scope in `nextflow.config`
* Added support for nf-tower in the travis tests, using public mailbox nf-core@mailinator.com
* Add link to [Keep a Changelog](http://keepachangelog.com/en/1.0.0/) and [Semantic Versioning](http://semver.org/spec/v2.0.0.html) to CHANGELOG
* Adjusted `.travis.yml` checks to allow for `patch` branches to be tested
* Add Python 3.7 dependency to the `environment.yml` file
* Remove `awsbatch` profile cf [nf-core/configs#71](https://github.com/nf-core/configs/pull/71)
* Make `scrape_software_versions.py` compatible with Python3 to enable miniconda3 in    [base image PR](https://github.com/nf-core/tools/pull/462)
* Add GitHub Actions workflows and respective linting
* Add `NXF_ANSI_LOG` as global environment variable to template GitHub Actions CI workflow
* Fixed global environment variable in GitHub Actions CI workflow
* Add `--awscli` parameter
* Add `README.txt` path for genomes in `igenomes.config` [nf-core/atacseq#75](https://github.com/nf-core/atacseq/issues/75)
* Fix buggy ANSI codes in pipeline summary log messages
* Add a `TODO` line in the new GitHub Actions CI test files

### Base Docker image

* Use miniconda3 instead of miniconda for a Python 3k base environment
    * If you still need Python 2 for your pipeline, add `conda-forge::python=2.7.4` to the dependencies in your `environment.yml`
* Update conda version to 4.7.12

### Other

* Updated Base Dockerfile to Conda 4.7.10
* Entirely switched from Travis-Ci.org to Travis-Ci.com for template and tools
* Improved core documentation (`-profile`)

## [v1.7 - Titanium Kangaroo](https://github.com/nf-core/tools/releases/tag/1.7) - [2019-10-07]

### Tools helper code

* The tools `create` command now sets up a `TEMPLATE` and a `dev` branch for syncing
* Fixed issue [379](https://github.com/nf-core/tools/issues/379)
* nf-core launch now uses stable parameter schema version 0.1.0
* Check that PR from patch or dev branch is acceptable by linting
* Made code compatible with Python 3.7
* The `download` command now also fetches institutional configs from nf-core/configs
* When listing pipelines, a nicer message is given for the rare case of a detached `HEAD` ref in a locally pulled pipeline. [#297](https://github.com/nf-core/tools/issues/297)
* The `download` command can now compress files into a single archive.
* `nf-core create` now fetches a logo for the pipeline from the nf-core website
* The readme should now be rendered properly on PyPI.

### Syncing

* Can now sync a targeted pipeline via command-line
* Updated Blacklist of synced pipelines
* Removed `chipseq` from Blacklist of synced pipelines
* Fixed issue [#314](https://github.com/nf-core/tools/issues/314)

### Linting

* If the container slug does not contain the nf-core organisation (for example during development on a fork), linting will raise a warning, and an error with release mode on

### Template pipeline

* Add new code for Travis CI to allow PRs from patch branches too
* Fix small typo in central readme of tools for future releases
* Small code polishing + typo fix in the template main.nf file
* Header ANSI codes no longer print `[2m` to console when using `-with-ansi`
* Switched to yaml.safe_load() to fix PyYAML warning that was thrown because of a possible [exploit](https://github.com/yaml/pyyaml/wiki/PyYAML-yaml.load(input)-Deprecation)
* Add `nf-core` citation
* Add proper `nf-core` logo for tools
* Add `Quick Start` section to main README of template
* Fix [Docker RunOptions](https://github.com/nf-core/tools/pull/351) to get UID and GID set in the template
* `Dockerfile` now specifically uses the proper release tag of the nfcore/base image
* Use [`file`](https://github.com/nf-core/tools/pull/354) instead of `new File`
  to avoid weird behavior such as making an `s3:/` directory locally when using
  an AWS S3 bucket as the `--outdir`.
* Fix workflow.onComplete() message when finishing pipeline
* Update URL for joining the nf-core slack to [https://nf-co.re/join/slack](https://nf-co.re/join/slack)
* Add GitHub Action for CI and Linting
* [Increased default time limit](https://github.com/nf-core/tools/issues/370) to 4h
* Add direct link to the pipeline slack channel in the contribution guidelines
* Add contributions and support heading with links to contribution guidelines and link to the pipeline slack channel in the main README
* Fix Parameters JSON due to new versionized structure
* Added conda-forge::r-markdown=1.1 and conda-forge::r-base=3.6.1 to environment
* Plain-text email template now has nf-core ASCII artwork
* Template configured to use logo fetched from website
* New option `--email_on_fail` which only sends emails if the workflow is not successful
* Add file existence check when checking software versions
* Fixed issue [#165](https://github.com/nf-core/tools/issues/165) - Use `checkIfExists`
* Consistent spacing for `if` statements
* Add sensible resource labels to `base.config`

### Other

* Bump `conda` to 4.6.14 in base nf-core Dockerfile
* Added a Code of Conduct to nf-core/tools, as only the template had this before
* TravisCI tests will now also start for PRs from `patch` branches, [to allow fixing critical issues](https://github.com/nf-core/tools/pull/392) without making a new major release

## [v1.6 - Brass Walrus](https://github.com/nf-core/tools/releases/tag/1.6) - [2020-04-09]

### Syncing

* Code refactoring to make the script more readable
* No travis build failure anymore on sync errors
* More verbose logging

### Template pipeline

* awsbatch `work-dir` checking moved to nextflow itself. Removed unsatisfiable check in main.nf template.
* Fixed markdown linting
* Tools CI testing now runs markdown lint on compiled template pipeline
* Migrated large portions of documentation to the [nf-core website](https://github.com/nf-core/nf-co.re/pull/93)
* Removed Gitter references in `.github/` directories for `tools/` and pipeline template.
* Changed `scrape_software_versions.py` to output `.csv` file
* Added `export_plots` parameter to multiqc config
* Corrected some typos as listed [here](https://github.com/nf-core/tools/issues/348) to Guidelines

### Tools helper code

* Drop [nf-core/rnaseq](https://github.com/nf-core/rnaseq]) from `blacklist.json` to make template sync available
* Updated main help command to sort the subcommands in a more logical order
* Updated readme to describe the new `nf-core launch` command
* Fix bugs in `nf-core download`
    * The _latest_ release is now fetched by default if not specified
    * Downloaded pipeline files are now properly executable.
* Fixed bugs in `nf-core list`
    * Sorting now works again
    * Output is partially coloured (better highlighting out of date pipelines)
    * Improved documentation
* Fixed bugs in `nf-core lint`
    * The order of conda channels is now correct, avoiding occasional erroneous errors that packages weren't found ([#207](https://github.com/nf-core/tools/issues/207))
    * Allow edge versions in nf-core pipelines
* Add reporting of ignored errored process
    * As a solution for [#103](https://github.com/nf-core/tools/issues/103))
* Add Bowtie2 and BWA in iGenome config file template

## [v1.5 - Iron Shark](https://github.com/nf-core/tools/releases/tag/1.5) - [2019-03-13]

### Template pipeline

* Dropped Singularity file
* Summary now logs details of the cluster profile used if from [nf-core/configs](https://github.com/nf-core/configs)
* Dockerhub is used in favor of Singularity Hub for pulling when using the Singularity profile
* Changed default container tag from latest to dev
* Brought the logo to life
* Change the default filenames for the pipeline trace files
* Remote fetch of nf-core/configs profiles fails gracefully if offline
* Remove `params.container` and just directly define `process.container` now
* Completion email now includes MultiQC report if not too big
* `params.genome` is now checked if set, to ensure that it's a valid iGenomes key
* Together with nf-core/configs, helper function now checks hostname and suggests a valid config profile
* `awsbatch` executor requires the `tracedir` not to be set to an `s3` bucket.

### Tools helper code

* New `nf-core launch` command to interactively launch nf-core pipelines from command-line
    * Works with a `parameters.settings.json` file shipped with each pipeline
    * Discovers additional `params` from the pipeline dynamically
* Drop Python 3.4 support
* `nf-core list` now only shows a value for _"is local latest version"_ column if there is a local copy.
* Lint markdown formatting in automated tests
    * Added `markdownlint-cli` for checking Markdown syntax in pipelines and tools repo
* Syncing now reads from a `blacklist.json` in order to exclude pipelines from being synced if necessary.
* Added nf-core tools API description to assist developers with the classes and functions available.
    * Docs are automatically built by Travis CI and updated on the nf-co.re website.
* Introduced test for filtering remote workflows by keyword.
* Build tools python API docs
    * Use Travis job for api doc generation and publish

* `nf-core bump-version` now stops before making changes if the linting fails
* Code test coverage
    * Introduced test for filtering remote workflows by keyword
* Linting updates
    * Now properly searches for conda packages in default channels
    * Now correctly validates version pinning for packages from PyPI
    * Updates for changes to `process.container` definition

### Other

* Bump `conda` to 4.6.7 in base nf-core Dockerfile

## [v1.4 - Tantalum Butterfly](https://github.com/nf-core/tools/releases/tag/1.4) - [2018-12-12]

### Template pipeline

* Institutional custom config profiles moved to github `nf-core/configs`
    * These will now be maintained centrally as opposed to being shipped with the pipelines in `conf/`
    * Load `base.config` by default for all profiles
    * Removed profiles named `standard` and `none`
    * Added parameter `--igenomesIgnore` so `igenomes.config` is not loaded if parameter clashes are observed
    * Added parameter `--custom_config_version` for custom config version control. Can use this parameter to provide commit id for reproducibility. Defaults to `master`
    * Deleted custom configs from template in `conf/` directory i.e. `uzh.config`, `binac.config` and `cfc.config`
* `multiqc_config` and `output_md` are now put into channels instead of using the files directly (see issue [#222](https://github.com/nf-core/tools/issues/222))
* Added `local.md` to cookiecutter template in `docs/configuration/`. This was referenced in `README.md` but not present.
* Major overhaul of docs to add/remove parameters, unify linking of files and added description for providing custom configs where necessary
* Travis: Pull the `dev` tagged docker image for testing
* Removed UPPMAX-specific documentation from the template.

### Tools helper code

* Make Travis CI tests fail on pull requests if the `CHANGELOG.md` file hasn't been updated
* Minor bugfixing in Python code (eg. removing unused import statements)
* Made the web requests caching work on multi-user installations
* Handle exception if nextflow isn't installed
* Linting: Update for Travis: Pull the `dev` tagged docker image for testing

## [v1.3 - Citreous Swordfish](https://github.com/nf-core/tools/releases/tag/1.3) - [2018-11-21]

* `nf-core create` command line interface updated
    * Interactive prompts for required arguments if not given
    * New flag for workflow author
* Updated channel order for bioconda/conda-forge channels in environment.yaml
* Increased code coverage for sub command `create` and `licenses`
* Fixed nasty dependency hell issue between `pytest` and `py` package in Python 3.4.x
* Introduced `.coveragerc` for pytest-cov configuration, which excludes the pipeline template now from being reported
* Fix [189](https://github.com/nf-core/tools/issues/189): Check for given conda and PyPi package dependencies, if their versions exist
* Added profiles for `cfc`,`binac`, `uzh` that can be synced across pipelines
    * Ordering alphabetically for profiles now
* Added `pip install --upgrade pip` to `.travis.yml` to update pip in the Travis CI environment

## [v1.2](https://github.com/nf-core/tools/releases/tag/1.2) - [2018-10-01]

* Updated the `nf-core release` command
    * Now called `nf-core bump-versions` instead
    * New flag `--nextflow` to change the required nextflow version instead
* Template updates
    * Simpler installation of the `nf-core` helper tool, now directly from PyPI
    * Bump minimum nextflow version to `0.32.0` - required for built in `manifest.nextflowVersion` check and access to `workflow.manifest` variables from within nextflow scripts
    * New `withName` syntax for configs
    * Travis tests fail if PRs come against the `master` branch, slightly refactored
    * Improved GitHub contributing instructions and pull request / issue templates
* New lint tests
    * `.travis.yml` test for PRs made against the `master` branch
    * Automatic `--release` option not used if the travis repo is `nf-core/tools`
    * Warnings if depreciated variables `params.version` and `params.nf_required_version` are found
* New `nf-core licences` subcommand to show licence for each conda package in a workflow
* `nf-core list` now has options for sorting pipeline nicely
* Latest version of conda used in nf-core base docker image
* Updated PyPI deployment to  correctly parse the markdown readme (hopefully!)
* New GitHub contributing instructions and pull request template

## [v1.1](https://github.com/nf-core/tools/releases/tag/1.1) - [2018-08-14]

Very large release containing lots of work from the first nf-core hackathon, held in SciLifeLab Stockholm.

* The [Cookiecutter template](https://github.com/nf-core/cookiecutter) has been merged into tools
    * The old repo above has been archived
    * New pipelines are now created using the command `nf-core create`
    * The nf-core template and associated linting are now controlled under the same version system
* Large number of template updates and associated linting changes
    * New simplified cookiecutter variable usage
    * Refactored documentation - simplified and reduced duplication
    * Better `manifest` variables instead of `params` for pipeline name and version
    * New integrated nextflow version checking
    * Updated travis docker pull command to use tagging to allow release tests to pass
    * Reverted Docker and Singularity syntax to use `ENV` hack again
* Improved Python readme parsing for PyPI
* Updated Travis tests to check that the correct `dev` branch is being targeted
* New sync tool to automate pipeline updates
    * Once initial merges are complete, a nf-core bot account will create PRs for future template updates

## [v1.0.1](https://github.com/nf-core/tools/releases/tag/1.0.1) - [2018-07-18]

The version 1.0 of nf-core tools cannot be installed from PyPi. This patch fixes it, by getting rid of the requirements.txt plus declaring the dependent modules in the setup.py directly.

## [v1.0](https://github.com/nf-core/tools/releases/tag/1.0) - [2018-06-12]

Initial release of the nf-core helper tools package. Currently includes four subcommands:

* `nf-core list`: List nf-core pipelines with local info
* `nf-core download`: Download a pipeline and singularity container
* `nf-core lint`: Check pipeline against nf-core guidelines
* `nf-core release`: Update nf-core pipeline version number<|MERGE_RESOLUTION|>--- conflicted
+++ resolved
@@ -7,6 +7,7 @@
 ### General
 
 * Convert nf-core/tools API / lint test documentation to MyST ([#1245](https://github.com/nf-core/tools/pull/1245))
+* Build documentation for the `nf-core modules lint` tests ([#1250](https://github.com/nf-core/tools/pull/1250))
 
 ### Modules
 
@@ -99,10 +100,6 @@
     * Strings set to `false` or an empty string in `nextflow.config` will now fail linting
 * Bump minimun Nextflow version to 21.10.3
 * Changed `questionary` `ask()` to `unsafe_ask()` to not catch `KeyboardInterupts` ([#1237](https://github.com/nf-core/tools/issues/1237))
-<<<<<<< HEAD
-* Convert documentation to MyST.
-* Add documentation for the `nf-core modules lint` tests.
-=======
 * Fixed bug in `nf-core launch` due to revisions specified with `-r` not being added to nextflow command. ([#1246](https://github.com/nf-core/tools/issues/1246))
 * Update regex in `readme` test of `nf-core lint` to agree with the pipeline template ([#1260](https://github.com/nf-core/tools/issues/1260))
 * Update 'fix' message in `nf-core lint` to conform to the current command line options. ([#1259](https://github.com/nf-core/tools/issues/1259))
@@ -114,7 +111,6 @@
 * Remove base `Dockerfile` used for DSL1 pipeline container builds
 * Run tests with Python 3.10
 * [#1363](https://github.com/nf-core/tools/pull/1363) Fix tools CI workflow nextflow versions.
->>>>>>> 3b8d7094
 
 ### Modules
 
