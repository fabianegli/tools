# nf-core/tools: Changelog

<<<<<<< HEAD
## dev

### Pipeline template

* Ignore only `tests/` and `testing/` directories in `.gitignore` to avoid ignoring `test.config` configuration file
=======
## v1.9dev

### Continuous integration

* Travis CI tests are now deprecated within the pipeline template. Please switch to GitHub Actions.
  * `nf-core bump-version` support has been removed for `.travis.yml`
  * `nf-core lint` now fails if a `.travis.yml` file is found
* Ported nf-core/tools Travis CI automation to GitHub Actions
* Fixed the build for the nf-core/tools API documentation on the website

### Template

* Rewrote the documentation markdown > HTML conversion in Python instead of R
* Removed the requirement for R in the conda environment
* Make `params.multiqc_config` give an _additional_ MultiQC config file instead of replacing the one that ships with the pipeline

### Linting

* Removed linting for CircleCI
* Added whitespace padding to lint error URLs
* Improved documentation for lint errors
* Allow either `>=` or `!>=` in nextflow version checks (the latter exits with an error instead of just warning) [#506](https://github.com/nf-core/tools/issues/506)
* Check that `manifest.version` ends in `dev` and throw a warning if not
  * If running with `--release` check the opposite and fail if not
* Tidied up error messages and syntax for linting GitHub actions branch tests

### Other

* Improve documentation for installing `nf-core/tools`
* Add details of the new nf-core publication in Nature Biotechnolgy :champagne:

### Template pipeline

* Stage the workflow summary YAML file within MultiQC work directory
>>>>>>> cfbb50d0

## v1.8

### Continuous integration

* GitHub Actions CI workflows are now included in the template pipeline
  * Please update these files to match the existing tests that you have in `.travis.yml`
* Travis CI tests will be deprecated from the next `tools` release
* Linting will generate a warning if GitHub Actions workflows do not exist and if applicable to remove Travis CI workflow file i.e. `.travis.yml`.

### Tools helper code

* Refactored the template synchronisation code to be part of the main nf-core tool
* `nf-core bump-version` now also bumps the version string of the exported conda environment in the Dockerfile
* Updated Blacklist of synced pipelines
* Ignore pre-releases in `nf-core list`
* Updated documentation for `nf-core download`
* Fixed typo in `nf-core launch` final command
* Handle missing pipeline descriptions in `nf-core list`
* Migrate tools package CI to GitHub Actions

### Linting

* Adjusted linting to enable `patch` branches from being tested
* Warn if GitHub Actions workflows do not exist, warn if `.travis.yml` and circleCI are there
* Lint for `Singularity` file and raise error if found [#458](https://github.com/nf-core/tools/issues/458)
* Added linting of GitHub Actions workflows `linting.yml`, `ci.yml` and `branch.yml`
* Warn if pipeline name contains upper case letters or non alphabetical characters [#85](https://github.com/nf-core/tools/issues/85)
* Make CI tests of lint code pass for releases

### Template pipeline

* Fixed incorrect paths in iGenomes config as described in issue [#418](https://github.com/nf-core/tools/issues/418)
* Fixed incorrect usage of non-existent parameter in the template [#446](https://github.com/nf-core/tools/issues/446)
* Add UCSC genomes to `igenomes.config` and add paths to all genome indices
* Change `maxMultiqcEmailFileSize` parameter to `max_multiqc_email_size`
* Export conda environment in Docker file [#349](https://github.com/nf-core/tools/issues/349)
* Change remaining parameters from `camelCase` to `snake_case` [#39](https://github.com/nf-core/hic/issues/39)
  * `--singleEnd` to `--single_end`
  * `--igenomesIgnore` to `--igenomes_ignore`
  * Having the old camelCase versions of these will now throw an error
* Add `autoMounts=true` to default singularity profile
* Add in `markdownlint` checks that were being ignored by default
* Disable ansi logging in the travis CI tests
* Move `params`section from `base.config` to `nextflow.config`
* Use `env` scope to export `PYTHONNOUSERSITE` in `nextflow.config` to prevent conflicts with host Python environment
* Bump minimum Nextflow version to `19.10.0` - required to properly use `env` scope in `nextflow.config`
* Added support for nf-tower in the travis tests, using public mailbox nf-core@mailinator.com
* Add link to [Keep a Changelog](http://keepachangelog.com/en/1.0.0/) and [Semantic Versioning](http://semver.org/spec/v2.0.0.html) to CHANGELOG
* Adjusted `.travis.yml` checks to allow for `patch` branches to be tested
* Add Python 3.7 dependency to the `environment.yml` file
* Remove `awsbatch` profile cf [nf-core/configs#71](https://github.com/nf-core/configs/pull/71)
* Make `scrape_software_versions.py` compatible with Python3 to enable miniconda3 in    [base image PR](https://github.com/nf-core/tools/pull/462)
* Add GitHub Actions workflows and respective linting
* Add `NXF_ANSI_LOG` as global environment variable to template GitHub Actions CI workflow
* Fixed global environment variable in GitHub Actions CI workflow
* Add `--awscli` parameter
* Add `README.txt` path for genomes in `igenomes.config` [nf-core/atacseq#75](https://github.com/nf-core/atacseq/issues/75)
* Fix buggy ANSI codes in pipeline summary log messages
* Add a `TODO` line in the new GitHub Actions CI test files

### Base Docker image

* Use miniconda3 instead of miniconda for a Python 3k base environment
  * If you still need Python 2 for your pipeline, add `conda-forge::python=2.7.4` to the dependencies in your `environment.yml`
* Update conda version to 4.7.12

### Other

* Updated Base Dockerfile to Conda 4.7.10
* Entirely switched from Travis-Ci.org to Travis-Ci.com for template and tools
* Improved core documentation (`-profile`)

## v1.7

### Tools helper code

* The tools `create` command now sets up a `TEMPLATE` and a `dev` branch for syncing
* Fixed issue [379](https://github.com/nf-core/tools/issues/379)
* nf-core launch now uses stable parameter schema version 0.1.0
* Check that PR from patch or dev branch is acceptable by linting
* Made code compatible with Python 3.7
* The `download` command now also fetches institutional configs from nf-core/configs
* When listing pipelines, a nicer message is given for the rare case of a detached `HEAD` ref in a locally pulled pipeline. [#297](https://github.com/nf-core/tools/issues/297)
* The `download` command can now compress files into a single archive.
* `nf-core create` now fetches a logo for the pipeline from the nf-core website
* The readme should now be rendered properly on PyPI.

### Syncing

* Can now sync a targeted pipeline via command-line
* Updated Blacklist of synced pipelines
* Removed `chipseq` from Blacklist of synced pipelines
* Fixed issue [#314](https://github.com/nf-core/tools/issues/314)

### Linting

* If the container slug does not contain the nf-core organisation (for example during development on a fork), linting will raise a warning, and an error with release mode on

### Template pipeline

* Add new code for Travis CI to allow PRs from patch branches too
* Fix small typo in central readme of tools for future releases
* Small code polishing + typo fix in the template main.nf file
* Header ANSI codes no longer print `[2m` to console when using `-with-ansi`
* Switched to yaml.safe_load() to fix PyYAML warning that was thrown because of a possible [exploit](https://github.com/yaml/pyyaml/wiki/PyYAML-yaml.load(input)-Deprecation)
* Add `nf-core` citation
* Add proper `nf-core` logo for tools
* Add `Quick Start` section to main README of template
* Fix [Docker RunOptions](https://github.com/nf-core/tools/pull/351) to get UID and GID set in the template
* `Dockerfile` now specifically uses the proper release tag of the nfcore/base image
* Use [`file`](https://github.com/nf-core/tools/pull/354) instead of `new File`
  to avoid weird behavior such as making an `s3:/` directory locally when using
  an AWS S3 bucket as the `--outdir`.
* Fix workflow.onComplete() message when finishing pipeline
* Update URL for joining the nf-core slack to https://nf-co.re/join/slack
* Add GitHub Action for CI and Linting
* [Increased default time limit](https://github.com/nf-core/tools/issues/370) to 4h
* Add direct link to the pipeline slack channel in the contribution guidelines
* Add contributions and support heading with links to contribution guidelines and link to the pipeline slack channel in the main README
* Fix Parameters JSON due to new versionized structure
* Added conda-forge::r-markdown=1.1 and conda-forge::r-base=3.6.1 to environment
* Plain-text email template now has nf-core ASCII artwork
* Template configured to use logo fetched from website
* New option `--email_on_fail` which only sends emails if the workflow is not successful
* Add file existence check when checking software versions
* Fixed issue [https://github.com/nf-core/tools/issues/165] - Use `checkIfExists`
* Consistent spacing for `if` statements
* Add sensible resource labels to `base.config`

### Other

* Bump `conda` to 4.6.14 in base nf-core Dockerfile
* Added a Code of Conduct to nf-core/tools, as only the template had this before
* TravisCI tests will now also start for PRs from `patch` branches, [to allow fixing critical issues](https://github.com/nf-core/tools/pull/392) without making a new major release

## v1.6

### Syncing

* Code refactoring to make the script more readable
* No travis build failure anymore on sync errors
* More verbose logging

### Template pipeline

* awsbatch `work-dir` checking moved to nextflow itself. Removed unsatisfiable check in main.nf template.
* Fixed markdown linting
* Tools CI testing now runs markdown lint on compiled template pipeline
* Migrated large portions of documentation to the [nf-core website](https://github.com/nf-core/nf-co.re/pull/93)
* Removed Gitter references in `.github/` directories for `tools/` and pipeline template.
* Changed `scrape_software_versions.py` to output `.csv` file
* Added `export_plots` parameter to multiqc config
* Corrected some typos as listed [here](https://github.com/nf-core/tools/issues/348) to Guidelines

### Tools helper code

* Drop [nf-core/rnaseq](https://github.com/nf-core/rnaseq]) from `blacklist.json` to make template sync available
* Updated main help command to sort the subcommands in a more logical order
* Updated readme to describe the new `nf-core launch` command
* Fix bugs in `nf-core download`
  * The _latest_ release is now fetched by default if not specified
  * Downloaded pipeline files are now properly executable.
* Fixed bugs in `nf-core list`
  * Sorting now works again
  * Output is partially coloured (better highlighting out of date pipelines)
  * Improved documentation
* Fixed bugs in `nf-core lint`
  * The order of conda channels is now correct, avoiding occasional erroneous errors that packages weren't found ([#207](https://github.com/nf-core/tools/issues/207))
  * Allow edge versions in nf-core pipelines
* Add reporting of ignored errored process
  * As a solution for [#103](https://github.com/nf-core/tools/issues/103))
* Add Bowtie2 and BWA in iGenome config file template

## [v1.5](https://github.com/nf-core/tools/releases/tag/1.5) - 2019-03-13 Iron Shark

### Template pipeline

* Dropped Singularity file
* Summary now logs details of the cluster profile used if from [nf-core/configs](https://github.com/nf-core/configs)
* Dockerhub is used in favor of Singularity Hub for pulling when using the Singularity profile
* Changed default container tag from latest to dev
* Brought the logo to life
* Change the default filenames for the pipeline trace files
* Remote fetch of nf-core/configs profiles fails gracefully if offline
* Remove `params.container` and just directly define `process.container` now
* Completion email now includes MultiQC report if not too big
* `params.genome` is now checked if set, to ensure that it's a valid iGenomes key
* Together with nf-core/configs, helper function now checks hostname and suggests a valid config profile
* `awsbatch` executor requires the `tracedir` not to be set to an `s3` bucket.

### Tools helper code

* New `nf-core launch` command to interactively launch nf-core pipelines from command-line
  * Works with a `parameters.settings.json` file shipped with each pipeline
  * Discovers additional `params` from the pipeline dynamically
* Drop Python 3.4 support
* `nf-core list` now only shows a value for _"is local latest version"_ column if there is a local copy.
* Lint markdown formatting in automated tests
  * Added `markdownlint-cli` for checking Markdown syntax in pipelines and tools repo
* Syncing now reads from a `blacklist.json` in order to exclude pipelines from being synced if necessary.
* Added nf-core tools API description to assist developers with the classes and functions available.
  * Docs are automatically built by Travis CI and updated on the nf-co.re website.
* Introduced test for filtering remote workflows by keyword.
* Build tools python API docs
  * Use Travis job for api doc generation and publish

* `nf-core bump-version` now stops before making changes if the linting fails
* Code test coverage
  * Introduced test for filtering remote workflows by keyword
* Linting updates
  * Now properly searches for conda packages in default channels
  * Now correctly validates version pinning for packages from PyPI
  * Updates for changes to `process.container` definition

### Other

* Bump `conda` to 4.6.7 in base nf-core Dockerfile

## [v1.4](https://github.com/nf-core/tools/releases/tag/1.4) - 2018-12-12 Tantalum Butterfly

### Template pipeline

* Institutional custom config profiles moved to github `nf-core/configs`
  * These will now be maintained centrally as opposed to being shipped with the pipelines in `conf/`
  * Load `base.config` by default for all profiles
  * Removed profiles named `standard` and `none`
  * Added parameter `--igenomesIgnore` so `igenomes.config` is not loaded if parameter clashes are observed
  * Added parameter `--custom_config_version` for custom config version control. Can use this parameter to provide commit id for reproducibility. Defaults to `master`
  * Deleted custom configs from template in `conf/` directory i.e. `uzh.config`, `binac.config` and `cfc.config`
* `multiqc_config` and `output_md` are now put into channels instead of using the files directly (see issue [#222](https://github.com/nf-core/tools/issues/222))
* Added `local.md` to cookiecutter template in `docs/configuration/`. This was referenced in `README.md` but not present.
* Major overhaul of docs to add/remove parameters, unify linking of files and added description for providing custom configs where necessary
* Travis: Pull the `dev` tagged docker image for testing
* Removed UPPMAX-specific documentation from the template.

### Tools helper code

* Make Travis CI tests fail on pull requests if the `CHANGELOG.md` file hasn't been updated
* Minor bugfixing in Python code (eg. removing unused import statements)
* Made the web requests caching work on multi-user installations
* Handle exception if nextflow isn't installed
* Linting: Update for Travis: Pull the `dev` tagged docker image for testing

## [v1.3](https://github.com/nf-core/tools/releases/tag/1.3) - 2018-11-21

* `nf-core create` command line interface updated
  * Interactive prompts for required arguments if not given
  * New flag for workflow author
* Updated channel order for bioconda/conda-forge channels in environment.yaml
* Increased code coverage for sub command `create` and `licenses`
* Fixed nasty dependency hell issue between `pytest` and `py` package in Python 3.4.x
* Introduced `.coveragerc` for pytest-cov configuration, which excludes the pipeline template now from being reported
* Fix [189](https://github.com/nf-core/tools/issues/189): Check for given conda and PyPi package dependencies, if their versions exist
* Added profiles for `cfc`,`binac`, `uzh` that can be synced across pipelines
  * Ordering alphabetically for profiles now
* Added `pip install --upgrade pip` to `.travis.yml` to update pip in the Travis CI environment

## [v1.2](https://github.com/nf-core/tools/releases/tag/1.2) - 2018-10-01

* Updated the `nf-core release` command
  * Now called `nf-core bump-versions` instead
  * New flag `--nextflow` to change the required nextflow version instead
* Template updates
  * Simpler installation of the `nf-core` helper tool, now directly from PyPI
  * Bump minimum nextflow version to `0.32.0` - required for built in `manifest.nextflowVersion` check and access to `workflow.manifest` variables from within nextflow scripts
  * New `withName` syntax for configs
  * Travis tests fail if PRs come against the `master` branch, slightly refactored
  * Improved GitHub contributing instructions and pull request / issue templates
* New lint tests
  * `.travis.yml` test for PRs made against the `master` branch
  * Automatic `--release` option not used if the travis repo is `nf-core/tools`
  * Warnings if depreciated variables `params.version` and `params.nf_required_version` are found
* New `nf-core licences` subcommand to show licence for each conda package in a workflow
* `nf-core list` now has options for sorting pipeline nicely
* Latest version of conda used in nf-core base docker image
* Updated PyPI deployment to  correctly parse the markdown readme (hopefully!)
* New GitHub contributing instructions and pull request template

## [v1.1](https://github.com/nf-core/tools/releases/tag/1.1) - 2018-08-14

Very large release containing lots of work from the first nf-core hackathon, held in SciLifeLab Stockholm.

* The [Cookiecutter template](https://github.com/nf-core/cookiecutter) has been merged into tools
  * The old repo above has been archived
  * New pipelines are now created using the command `nf-core create`
  * The nf-core template and associated linting are now controlled under the same version system
* Large number of template updates and associated linting changes
  * New simplified cookiecutter variable usage
  * Refactored documentation - simplified and reduced duplication
  * Better `manifest` variables instead of `params` for pipeline name and version
  * New integrated nextflow version checking
  * Updated travis docker pull command to use tagging to allow release tests to pass
  * Reverted Docker and Singularity syntax to use `ENV` hack again
* Improved Python readme parsing for PyPI
* Updated Travis tests to check that the correct `dev` branch is being targeted
* New sync tool to automate pipeline updates
  * Once initial merges are complete, a nf-core bot account will create PRs for future template updates

## [v1.0.1](https://github.com/nf-core/tools/releases/tag/1.0.1) - 2018-07-18

The version 1.0 of nf-core tools cannot be installed from PyPi. This patch fixes it, by getting rid of the requirements.txt plus declaring the dependent modules in the setup.py directly.

## [v1.0](https://github.com/nf-core/tools/releases/tag/1.0) - 2018-06-12

Initial release of the nf-core helper tools package. Currently includes four subcommands:

* `nf-core list`: List nf-core pipelines with local info
* `nf-core download`: Download a pipeline and singularity container
* `nf-core lint`: Check pipeline against nf-core guidelines
* `nf-core release`: Update nf-core pipeline version number<|MERGE_RESOLUTION|>--- conflicted
+++ resolved
@@ -1,12 +1,5 @@
 # nf-core/tools: Changelog
 
-<<<<<<< HEAD
-## dev
-
-### Pipeline template
-
-* Ignore only `tests/` and `testing/` directories in `.gitignore` to avoid ignoring `test.config` configuration file
-=======
 ## v1.9dev
 
 ### Continuous integration
@@ -22,6 +15,7 @@
 * Rewrote the documentation markdown > HTML conversion in Python instead of R
 * Removed the requirement for R in the conda environment
 * Make `params.multiqc_config` give an _additional_ MultiQC config file instead of replacing the one that ships with the pipeline
+* Ignore only `tests/` and `testing/` directories in `.gitignore` to avoid ignoring `test.config` configuration file
 
 ### Linting
 
@@ -41,7 +35,6 @@
 ### Template pipeline
 
 * Stage the workflow summary YAML file within MultiQC work directory
->>>>>>> cfbb50d0
 
 ## v1.8
 
