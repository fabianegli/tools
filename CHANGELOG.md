--- conflicted
+++ resolved
@@ -7,11 +7,8 @@
 * Strip values from `nf-core launch` web response which are False and have no default in the schema [[#976](https://github.com/nf-core/tools/issues/976)]
 * Try to fix the fix for the automated sync when we submit too many PRs at once [[#970](https://github.com/nf-core/tools/issues/970)]
 * Added `--conda-name` flag to `nf-core modules create` command to allow sidestepping questionary [[#988](https://github.com/nf-core/tools/issues/988)]
-<<<<<<< HEAD
 * Extended `nf-core modules lint` functionality to check `test.yml` tags and look for a entry in the `pytest_software.yml` file
-=======
 * Update `modules` commands to use new test tag format `tool/subtool`
->>>>>>> 35d76854
 
 ### Template
 
