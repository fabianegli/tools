# nf-core/tools: Changelog

# v2.12dev

### Template

- Add a Github Action Workflow to the pipeline template that tests a successful download with 'nf-core download' ([#2618](https://github.com/nf-core/tools/pull/2618))
- Use `pre-commit` to lint files in GitHub CI ([#2635](https://github.com/nf-core/tools/pull/2635))
- Use pdiff also on gitpod for nf-test ([#2640](https://github.com/nf-core/tools/pull/2640))
- switch to new image syntax in readme ([#2645](https://github.com/nf-core/tools/pull/2645))
- Add conda channel order to nextflow.config ([#2094](https://github.com/nf-core/tools/pull/2094))
- Fix tyop in pipeline nextflow.config ([#2664](https://github.com/nf-core/tools/pull/2664))

### Download

### Linting

<<<<<<< HEAD
- linting a pipeline also lints the installed subworkflows ([#2677](https://github.com/nf-core/tools/pull/2677))
=======
- environment.yml name must be lowercase ([#2676](https://github.com/nf-core/tools/pull/2676))
>>>>>>> b0eb8d29

### Modules

- Fix linting of a pipeline with patched custom module ([#2669](https://github.com/nf-core/tools/pull/2669))

### Subworkflows

### General

- Run CI-pytests for nf-core tools on self-hosted runners ([#2550](https://github.com/nf-core/tools/pull/2550))
- Add Ruff linter and formatter replacing Black, isort and pyupgrade ([#2620](https://github.com/nf-core/tools/pull/2620))
- Update pre-commit hook pre-commit/mirrors-mypy to v1.8.0 ([#2630](https://github.com/nf-core/tools/pull/2630))
- Update mshick/add-pr-comment action to v2 ([#2632](https://github.com/nf-core/tools/pull/2632))
- update python image version in docker file ([#2636](https://github.com/nf-core/tools/pull/2636))
- Set pdiff as nf-test differ in Docker image for Gitpod ([#2642](https://github.com/nf-core/tools/pull/2642))
- Fix Renovate Dockerfile updating issues ([#2648](https://github.com/nf-core/tools/pull/2648) and [#2651](https://github.com/nf-core/tools/pull/2651))
- Add new subcommand `nf-core tui`, which launches a TUI (terminal user interface) to intuitively explore the command line flags, built using [Trogon](https://github.com/Textualize/trogon) ([#2655](https://github.com/nf-core/tools/pull/2655))
- Update pre-commit hook astral-sh/ruff-pre-commit to v0.1.13 ([#2660](https://github.com/nf-core/tools/pull/2660))
- Add new subcommand: `nf-core logo-create` to output an nf-core logo for a pipeline (instead of going through the website) ([#2662](https://github.com/nf-core/tools/pull/2662))
- Update actions/cache action to v4 ([#2666](https://github.com/nf-core/tools/pull/2666))
- Remove redundanct v in pipeline version for emails ([#2667](https://github.com/nf-core/tools/pull/2667))

# [v2.11.1 - Magnesium Dragon Patch](https://github.com/nf-core/tools/releases/tag/2.11) - [2023-12-20]

### Template

- Rename `release-announcments.yml` to `release-announcements.yml` ([#2610](https://github.com/nf-core/tools/pull/2610))
- Fix `nextflow.config` `docker.runOptions` ([#2607](https://github.com/nf-core/tools/pull/2607))

### General

- Only dump `modules.json` when it is modified ([#2609](https://github.com/nf-core/tools/pull/2609))

# [v2.11 - Magnesium Dragon](https://github.com/nf-core/tools/releases/tag/2.11) - [2023-12-19]

### Template

- Fix writing files to a remote outdir in the NfcoreTemplate helper functions ([#2465](https://github.com/nf-core/tools/pull/2465))
- Fancier syntax highlighting for example samplesheets in the usage.md template ([#2503](https://github.com/nf-core/tools/pull/2503))
- Use closure for multiqc ext.args ([#2509](https://github.com/nf-core/tools/pull/2509))
- Fix how the modules template references the conda environment file ([#2540](https://github.com/nf-core/tools/pull/2540))
- Unset env variable JAVA_TOOL_OPTIONS in gitpod ([#2569](https://github.com/nf-core/tools/pull/2569))
- Pin the version of nf-validation ([#2579](https://github.com/nf-core/tools/pull/2579))
- Disable process selector warnings by default ([#2161](https://github.com/nf-core/tools/issues/2161))
- Remove `docker.userEmulation` from nextflow.config in pipeline template ([#2580](https://github.com/nf-core/tools/pull/2580))

### Download

- Add `docker://` prefix for absolute container URIs as well ([#2576](https://github.com/nf-core/tools/pull/2576)).
- Bugfix for AttributeError: `ContainerError` object has no attribute `absoluteURI` ([#2543](https://github.com/nf-core/tools/pull/2543)).

### Linting

- Fix incorrectly failing linting if 'modules' was not found in meta.yml ([#2447](https://github.com/nf-core/tools/pull/2447))
- Correctly pass subworkflow linting test if `COMPONENT.out.versions` is used in the script ([#2448](https://github.com/nf-core/tools/pull/2448))
- Add pyupgrade to pre-commit config and dev requirements as mentioned in [#2200](https://github.com/nf-core/tools/issues/2200)
- Check for spaces in modules container URLs ([#2452](https://github.com/nf-core/tools/issues/2452))
- Correctly ignore `timeline.enabled`, `report.enabled`, `trace.enabled`, `dag.enabled` variables when linting a pipeline. ([#2507](https://github.com/nf-core/tools/pull/2507))
- Lint nf-test main.nf.test tags include all used components in chained tests ([#2572](https://github.com/nf-core/tools/pull/2572))
- Don't fail linting if md5sum for empty files are found in a stub test ([#2571](https://github.com/nf-core/tools/pull/2571))
- Check for existence of test profile ([#2478](https://github.com/nf-core/tools/pull/2478))

### Modules

- Added stub test creation to `create_test_yml` ([#2476](https://github.com/nf-core/tools/pull/2476))
- Replace ModulePatch by ComponentPatch ([#2482](https://github.com/nf-core/tools/pull/2482))
- Fixed `nf-core modules lint` to work with new module structure for nf-test ([#2494](https://github.com/nf-core/tools/pull/2494))
- Add option `--migrate-pytest` to create a module with nf-test taking into account an existing module ([#2549](https://github.com/nf-core/tools/pull/2549))
- When installing modules and subworkflows, automatically create the `./modules` directory if it doesn't exist ([#2563](https://github.com/nf-core/tools/issues/2563))
- When `.nf-core.yml` is not found create it in the current directory instead of the root filesystem ([#2237](https://github.com/nf-core/tools/issues/2237))
- Modules `--migrate-pytest` copies template scripts ([#2568](https://github.com/nf-core/tools/pull/2568))

### Subworkflows

- Added stub test creation to `create_test_yml` ([#2476](https://github.com/nf-core/tools/pull/2476))
- Fixed `nf-core subworkflows lint` to work with new module structure for nf-test ([#2494](https://github.com/nf-core/tools/pull/2494))
- Add option `--migrate-pytest` to create a subworkflow with nf-test taking into account an existing subworkflow ([#2549](https://github.com/nf-core/tools/pull/2549))

### General

- Update `schema build` functionality to automatically update defaults which have changed in the `nextflow.config`([#2479](https://github.com/nf-core/tools/pull/2479))
- Change testing framework for modules and subworkflows from pytest to nf-test ([#2490](https://github.com/nf-core/tools/pull/2490))
- `bump_version` keeps now the indentation level of the updated version entries ([#2514](https://github.com/nf-core/tools/pull/2514))
- Add mypy to pre-commit config for the tools repo ([#2545](https://github.com/nf-core/tools/pull/2545))
- Use Path objects for ComponentCreate and update the structure of components templates ([#2551](https://github.com/nf-core/tools/pull/2551)).
- GitPod base image: swap tool installation back to `conda` from `mamba` ([#2566](https://github.com/nf-core/tools/pull/2566)).
- Sort the `installed_by` list in `modules.json` ([#2570](https://github.com/nf-core/tools/pull/2570)).
- Unset env variable JAVA_TOOL_OPTIONS in gitpod ([#2569](https://github.com/nf-core/tools/pull/2569))

# [v2.10 - Nickel Ostrich](https://github.com/nf-core/tools/releases/tag/2.10) + [2023-09-25]

### Template

- Fix links in `multiqc_config.yml` ([#2372](https://github.com/nf-core/tools/pull/2372) and [#2412](https://github.com/nf-core/tools/pull/2412))
- Remove default false from nextflow_schema.json ([#2376](https://github.com/nf-core/tools/pull/2376))
- Add module MULTIQC to modules.config ([#2377](https://github.com/nf-core/tools/pull/2377))
- Add GitHub workflow for automated release announcements ([#2382](https://github.com/nf-core/tools/pull/2382))
- Update the Code of Conduct ([#2381](https://github.com/nf-core/tools/pull/2381))
- Save template information to `.nf-core.yml` and deprecate argument `--template-yaml` for `nf-core sync` ([#2388](https://github.com/nf-core/tools/pull/2388) and [#2389](https://github.com/nf-core/tools/pull/2389))
- ([#2397](https://github.com/nf-core/tools/pull/2397)) Remove fixed Ubuntu test and added to standard testing matrix
- ([#2396](https://github.com/nf-core/tools/pull/2396)) Reduce container finding error to warning since the registries are not consistent.
- ([#2415](https://github.com/nf-core/tools/pull/2415#issuecomment-1709847086)) Add autoMounts for apptainer.
- Remove `igenomes_base` from the schema, so that nf-validation doesn't create a file path and throw errors offline for s3 objects.
- Modified devcontainer permissions so that singularity can be run in Codespaces/VS Code devcontainers ([Commit a103f44](https://github.com/CarsonJM/tools/commit/a103f4484eca8c6d668e4653a4ed8d20faf1b41d))
- Update Gitpod profile resources to reflect base environment settings.
- ([#747](https://github.com/nf-core/tools/issues/747)) Add to the template the code to dump the selected pipeline parameters into a json file.

### Download

- Improved container image resolution and prioritization of http downloads over Docker URIs ([#2364](https://github.com/nf-core/tools/pull/2364)).
- Registries provided with `-l`/`--container-library` will be ignored for modules with explicit container registry specifications ([#2403](https://github.com/nf-core/tools/pull/2403)).
- Fix unintentional downloading of containers in test for the Tower download functionality. Bug reported by @adamrtalbot and @awgymer ([#2434](https://github.com/nf-core/tools/pull/2434)).

### Linting

- Add new command `nf-core subworkflows lint` ([#2379](https://github.com/nf-core/tools/pull/2379))

### Modules

### Subworkflows

- Fix bug: missing subworkflow name when using `nf-core subworkflows create` ([#2435](https://github.com/nf-core/tools/pull/2435))

### General

- Initialise `docker_image_name` to fix `UnboundLocalError` error ([#2374](https://github.com/nf-core/tools/pull/2374))
- Fix prompt pipeline revision during launch ([#2375](https://github.com/nf-core/tools/pull/2375))
- Add a `create-params-file` command to create a YAML parameter file for a pipeline containing parameter documentation and defaults. ([#2362](https://github.com/nf-core/tools/pull/2362))
- Update the Code of Conduct ([#2381](https://github.com/nf-core/tools/pull/2381))
- Remove `--no-git` option from `nf-core create` ([#2394](https://github.com/nf-core/tools/pull/2394))
- Throw warning when custom workflow name contains special characters ([#2401](https://github.com/nf-core/tools/pull/2401))
- Bump version of nf-test snapshot files with `nf-core bump-version` ([#2410](https://github.com/nf-core/tools/pull/2410))

# [v2.9 - Chromium Falcon](https://github.com/nf-core/tools/releases/tag/2.9) + [2023-06-29]

### Template

- `params.max_multiqc_email_size` is no longer required ([#2273](https://github.com/nf-core/tools/pull/2273))
- Remove `cleanup = true` from `test_full.config` in pipeline template ([#2279](https://github.com/nf-core/tools/pull/2279))
- Fix usage docs for specifying `params.yaml` ([#2279](https://github.com/nf-core/tools/pull/2279))
- Added stub in modules template ([#2277](https://github.com/nf-core/tools/pull/2277)) [Contributed by @nvnieuwk]
- Move registry definitions out of profile scope ([#2286])(https://github.com/nf-core/tools/pull/2286)
- Remove `aws_tower` profile ([#2287])(https://github.com/nf-core/tools/pull/2287)
- Fixed the Slack report to include the pipeline name ([#2291](https://github.com/nf-core/tools/pull/2291))
- Fix link in the MultiQC report to point to exact version of output docs ([#2298](https://github.com/nf-core/tools/pull/2298))
- Updates seqeralabs/action-tower-launch to v2.0.0 ([#2301](https://github.com/nf-core/tools/pull/2301))
- Remove schema validation from `lib` folder and use Nextflow [nf-validation plugin](https://nextflow-io.github.io/nf-validation/) instead ([#1771](https://github.com/nf-core/tools/pull/1771/))
- Fix parsing of container directive when it is not typical nf-core format ([#2306](https://github.com/nf-core/tools/pull/2306))
- Add ability to specify custom registry for linting modules, defaults to quay.io ([#2313](https://github.com/nf-core/tools/pull/2313))
- Add `singularity.registry = 'quay.io'` in pipeline template ([#2305](https://github.com/nf-core/tools/pull/2305))
- Add `apptainer.registry = 'quay.io'` in pipeline template ([#2352](https://github.com/nf-core/tools/pull/2352))
- Bump minimum required NF version in pipeline template from `22.10.1` -> `23.04.0` ([#2305](https://github.com/nf-core/tools/pull/2305))
- Add ability to interpret `docker.registry` from `nextflow.config` file. If not found defaults to quay.io. ([#2318](https://github.com/nf-core/tools/pull/2318))
- Add functions to dynamically include pipeline tool citations in MultiQC methods description section for better reporting. ([#2326](https://github.com/nf-core/tools/pull/2326))
- Remove `--tracedir` parameter ([#2290](https://github.com/nf-core/tools/pull/2290))
- Incorrect config parameter warnings when customising pipeline template ([#2333](https://github.com/nf-core/tools/pull/2333))
- Use markdown syntax in the description for the meta map channels ([#2358](https://github.com/nf-core/tools/pull/2358))

### Download

- Introduce a `--tower` flag for `nf-core download` to obtain pipelines in an offline format suited for [seqeralabs® Nextflow Tower](https://cloud.tower.nf/) ([#2247](https://github.com/nf-core/tools/pull/2247)).
- Refactored the CLI for `--singularity-cache` in `nf-core download` from a flag to an argument. The prior options were renamed to `amend` (container images are only saved in the `$NXF_SINGULARITY_CACHEDIR`) and `copy` (a copy of the image is saved with the download). `remote` was newly introduced and allows to provide a table of contents of a remote cache via an additional argument `--singularity-cache-index` ([#2247](https://github.com/nf-core/tools/pull/2247)).
- Refactored the CLI parameters related to container images. Although downloading other images than those of the Singularity/Apptainer container system is not supported for the time being, a generic name for the parameters seemed preferable. So the new parameter `--singularity-cache-index` introduced in [#2247](https://github.com/nf-core/tools/pull/2247) has been renamed to `--container-cache-index` prior to release ([#2336](https://github.com/nf-core/tools/pull/2336)).
- To address issue [#2311](https://github.com/nf-core/tools/issues/2311), a new parameter `--container-library` was created allowing to specify the container library (registry) from which container images in OCI format (Docker) should be pulled ([#2336](https://github.com/nf-core/tools/pull/2336)).
- Container detection in configs was improved. This allows for DSL2-like container definitions inside the container parameter value provided to process scopes [#2346](https://github.com/nf-core/tools/pull/2346).
- Add apptainer to the list of false positve container strings ([#2353](https://github.com/nf-core/tools/pull/2353)).

#### Updated CLI parameters

| Old parameter         | New parameter                                  |
| --------------------- | ---------------------------------------------- |
| new parameter         | `-d` / `--download-configuration`              |
| new parameter         | `-t` / `--tower`                               |
| `-c`/ `--container`   | `-s` / `--container-system <VALUE>`            |
| new parameter         | `-l` / `--container-library <VALUE>`           |
| `--singularity-cache` | `-u` / `--container-cache-utilisation <VALUE>` |
| new parameter         | `-i` / `--container-cache-index <VALUE>`       |

_In addition, `-r` / `--revision` has been changed to a parameter that can be provided multiple times so several revisions can be downloaded at once._

### Linting

- Warn if container access is denied ([#2270](https://github.com/nf-core/tools/pull/2270))
- Error if module container specification has quay.io as prefix when it shouldn't have ([#2278](https://github.com/nf-core/tools/pull/2278/files)
- Detect if container is 'simple name' and try to contact quay.io server by default ([#2281](https://github.com/nf-core/tools/pull/2281))
- Warn about null/None/empty default values in `nextflow_schema.json` ([#3328](https://github.com/nf-core/tools/pull/2328))
- Fix linting when creating a pipeline skipping some parts of the template and add CI test ([#2330](https://github.com/nf-core/tools/pull/2330))

### Modules

- Don't update `modules_json` object if a module is not updated ([#2323](https://github.com/nf-core/tools/pull/2323))

### Subworkflows

### General

- GitPod base image: Always self-update to the latest version of Nextflow. Add [pre-commit](https://pre-commit.com/) dependency.
- GitPod configs: Update Nextflow as an init task, init pre-commit in pipeline config.
- Refgenie: Create `nxf_home/nf-core/refgenie_genomes.config` path if it doesn't exist ([#2312](https://github.com/nf-core/tools/pull/2312))
- Add CI tests to test running a pipeline whe it's created from a template skipping different areas

# [v2.8 - Ruthenium Monkey](https://github.com/nf-core/tools/releases/tag/2.8) - [2023-04-27]

### Template

- Explicitly disable `conda` when a container profile ([#2140](https://github.com/nf-core/tools/pull/2140))
- Turn on automatic clean up of intermediate files in `work/` on successful pipeline completion in full-test config ([#2163](https://github.com/nf-core/tools/pull/2163)) [Contributed by @jfy133]
- Add documentation to `usage.md` on how to use `params.yml` files, based on nf-core/ampliseq text ([#2173](https://github.com/nf-core/tools/pull/2173/)) [Contributed by @jfy133, @d4straub]
- Make jobs automatically resubmit for a much wider range of exit codes (now `104` and `130..145`) ([#2170](https://github.com/nf-core/tools/pull/2170))
- Add a clean-up GHA which closes issues and PRs with specific labels ([#2183](https://github.com/nf-core/tools/pull/2183))
- Remove problematic sniffer code in samplesheet_check.py that could give false positive 'missing header' errors ([https://github.com/nf-core/tools/pull/2194]) [Contributed by @Midnighter, @jfy133]
- Consistent syntax for branch checks in PRs ([#2202](https://github.com/nf-core/tools/issues/2202))
- Fixed minor Jinja2 templating bug that caused the PR template to miss a newline
- Updated AWS tests to use newly moved `seqeralabs/action-tower-launch` instead of `nf-core/tower-action`
- Remove `.cff` files from `.editorconfig` ([#2145](https://github.com/nf-core/tools/pull/2145))
- Simplify pipeline README ([#2186](https://github.com/nf-core/tools/issues/2186))
- Added support for the apptainer container engine via `-profile apptainer`. ([#2244](https://github.com/nf-core/tools/issues/2244)) [Contributed by @jfy133]
- Added config `docker.registry` to pipeline template for a configurable default container registry when using Docker containers. Defaults to `quay.io` ([#2133](https://github.com/nf-core/tools/pull/2133))
- Add tower.yml file to the pipeline template ([#2251](https://github.com/nf-core/tools/pull/2251))
- Add mastodon badge to README ([#2253](https://github.com/nf-core/tools/pull/2253))
- Removed `quay.io` from all module Docker container references as this is now supplied at pipeline level. ([#2249](https://github.com/nf-core/tools/pull/2249))
- Remove `CITATION.cff` file from pipeline template, to avoid that pipeline Zenodo entries reference the nf-core publication instead of the pipeline ([#2059](https://github.com/nf-core/tools/pull/2059)).

### Linting

- Update modules lint test to fail if enable_conda is found ([#2213](https://github.com/nf-core/tools/pull/2213))
- Read module lint configuration from `.nf-core.yml`, not `.nf-core-lint.yml` ([#2221](https://github.com/nf-core/tools/pull/2221))
- `nf-core schema lint` now defaults to linting `nextflow_schema.json` if no filename is provided ([#2225](https://github.com/nf-core/tools/pull/2225))
- Warn if `/zenodo.XXXXXX` is present in the Readme ([#2254](https://github.com/nf-core/tools/pull/2254))
- Lint all labels in a module ([#2227](https://github.com/nf-core/tools/pull/2227))

### Modules

- Add an `--empty-template` option to create a module without TODO statements or examples ([#2175](https://github.com/nf-core/tools/pull/2175) & [#2177](https://github.com/nf-core/tools/pull/2177))
- Removed the `nf-core modules mulled` command and all its code dependencies ([2199](https://github.com/nf-core/tools/pull/2199)).
- Take into accout the provided `--git_remote` URL when linting all modules ([2243](https://github.com/nf-core/tools/pull/2243)).

### Subworkflows

- Fixing problem when a module included in a subworkflow had a name change from TOOL to TOOL/SUBTOOL ([#2177](https://github.com/nf-core/tools/pull/2177))
- Fix `nf-core subworkflows test` not running subworkflow tests ([#2181](https://github.com/nf-core/tools/pull/2181))
- Add tests for `nf-core subworkflows create-test-yml` ([#2219](https://github.com/nf-core/tools/pull/2219))

### General

- Deprecate Python 3.7 support because it reaches EOL ([#2210](https://github.com/nf-core/tools/pull/2210))
- `nf-core modules/subworkflows info` now prints the include statement for the module/subworkflow ([#2182](https://github.com/nf-core/tools/pull/2182)).
- Add a clean-up GHA which closes issues and PRs with specific labels ([#2183](https://github.com/nf-core/tools/pull/2183))
- update minimum version of rich to 13.3.1 ([#2185](https://github.com/nf-core/tools/pull/2185))
- Add the Nextflow version to Gitpod container matching the minimal Nextflow version for nf-core (according to `nextflow.config`) ([#2196](https://github.com/nf-core/tools/pull/2196))
- Use `nfcore/gitpod:dev` container in the dev branch ([#2196](https://github.com/nf-core/tools/pull/2196))
- Replace requests_mock with responses in test mocks ([#2165](https://github.com/nf-core/tools/pull/2165)).
- Add warning when installing a module from an `org_path` that exists in multiple remotes in `modules.json` ([#2228](https://github.com/nf-core/tools/pull/2228) [#2239](https://github.com/nf-core/tools/pull/2239)).
- Add the possibility to translate refgenie asset aliases to the ones used in a pipeline with an alias_translations.yaml file ([#2242](https://github.com/nf-core/tools/pull/2242)).
- Add initial CHM13 support ([1988](https://github.com/nf-core/tools/issues/1988))

## [v2.7.2 - Mercury Eagle Patch](https://github.com/nf-core/tools/releases/tag/2.7.2) - [2022-12-19]

### Template

- Fix the syntax of github_output in GitHub actions ([#2114](https://github.com/nf-core/tools/pull/2114))
- Fix a bug introduced in 2.7 that made pipelines hang ([#2132](https://github.com/nf-core/tools/issues/2132))

### Linting

- Allow specifying containers in less than three lines ([#2121](https://github.com/nf-core/tools/pull/2121))
- Run prettier after dumping a json schema file ([#2124](https://github.com/nf-core/tools/pull/2124))

### General

- Only check that a pipeline name doesn't contain dashes if the name is provided by prompt of `--name`. Don't check if a template file is used. ([#2123](https://github.com/nf-core/tools/pull/2123))
- Deprecate `--enable_conda` parameter. Use `conda.enable` instead ([#2131](https://github.com/nf-core/tools/pull/2131))
- Handle `json.load()` exceptions ([#2134](https://github.com/nf-core/tools/pull/2134))

## [v2.7.1 - Mercury Eagle Patch](https://github.com/nf-core/tools/releases/tag/2.7.1) - [2022-12-08]

- Patch release to fix pipeline sync ([#2110](https://github.com/nf-core/tools/pull/2110))

## [v2.7 - Mercury Eagle](https://github.com/nf-core/tools/releases/tag/2.7) - [2022-12-07]

Another big release with lots of new features and bug fixes. Thanks to all contributors!

**Highlights**

- New `nf-core subworkflows` subcommand for creating, removing, testing, updating and finding subworkflows, see the [documentation](https://nf-co.re/tools/#subworkflows) for more information.
- Every pipeline has now it's own GitHub codespace template, which can be used to develop the pipeline directly in the browser.
- Improved handling of modules and subworkflows from other repos than nf-core/modules.
- Pre-commit is now installed as a dependency, which allows us, besides other things, to run prettier on the fly even if it is not manually installed.
- Shell completion for nf-core commands, more information [here](https://nf-co.re/tools#shell-completion).

### Template

#### Features

- Ignore files in `bin/` directory when running prettier ([#2080](https://github.com/nf-core/tools/pull/1957)).
- Add GitHub codespaces template ([#1957](https://github.com/nf-core/tools/pull/1957))
- `nextflow run <pipeline> --version` will now print the workflow version from the manifest and exit ([#1951](https://github.com/nf-core/tools/pull/1951)).
- Add profile for running `docker` with the ARM chips (including Apple silicon) ([#1942](https://github.com/nf-core/tools/pull/1942) and [#2034](https://github.com/nf-core/tools/pull/2034)).
- Flip execution order of parameter summary printing and parameter validation to prevent 'hiding' of parameter errors ([#2033](https://github.com/nf-core/tools/pull/2033)).
- Change colour of 'pipeline completed successfully, but some processes failed' from red to yellow ([#2096](https://github.com/nf-core/tools/pull/2096)).

#### Bug fixes

- Fix lint warnings for `samplesheet_check.nf` module ([#1875](https://github.com/nf-core/tools/pull/1875)).
- Check that the workflow name provided with a template doesn't contain dashes ([#1822](https://github.com/nf-core/tools/pull/1822))

### Linting

#### Features

- Add `--sort-by` option to linting which allows ordering module lint warnings/errors by either test name or module name ([#2077](https://github.com/nf-core/tools/pull/2077)).

#### Bug fixes

- Don't lint pipeline name if `manifest.name` in `.nf-core.yml` ([#2035](https://github.com/nf-core/tools/pull/2035))
- Don't check for `docker pull` commands in `actions_ci` lint test (leftover from DSL1) ([#2055](https://github.com/nf-core/tools/pull/2055)).

### General

#### Features

- Use pre-commit run prettier if prettier is not available ([#1983](https://github.com/nf-core/tools/pull/1983)) and initialize pre-commit in gitpod and codespaces ([#1957](https://github.com/nf-core/tools/pull/1957)).
- Refactor CLI flag `--hide-progress` to be at the top-level group, like `--verbose` ([#2016](https://github.com/nf-core/tools/pull/2016))
- `nf-core sync` now supports the template YAML file using `-t/--template-yaml` ([#1880](https://github.com/nf-core/tools/pull/1880)).
- The default branch can now be specified when creating a new pipeline repo [#1959](https://github.com/nf-core/tools/pull/1959).
- Only warn when checking that the pipeline directory contains a `main.nf` and a `nextflow.config` file if the pipeline is not an nf-core pipeline [#1964](https://github.com/nf-core/tools/pull/1964)
- Bump promoted Python version from 3.7 to 3.8 ([#1971](https://github.com/nf-core/tools/pull/1971)).
- Extended the chat notifications to Slack ([#1829](https://github.com/nf-core/tools/pull/1829)).
- Don't print source file + line number on logging messages (except when verbose) ([#2015](https://github.com/nf-core/tools/pull/2015))
- Automatically format `test.yml` content with Prettier ([#2078](https://github.com/nf-core/tools/pull/2078))
- Automatically format `modules.json` content with Prettier ([#2074](https://github.com/nf-core/tools/pull/2074))
- Add shell completion for nf-core tools commands([#2070](https://github.com/nf-core/tools/pull/2070))

#### Bug fixes, maintenance and tests

- Fix error in tagging GitPod docker images during releases ([#1874](https://github.com/nf-core/tools/pull/1874)).
- Fix bug when updating modules from old version in old folder structure ([#1908](https://github.com/nf-core/tools/pull/1908)).
- Don't remove local copy of modules repo, only update it with fetch ([#1881](https://github.com/nf-core/tools/pull/1881)).
- Improve test coverage of `sync.py` and `__main__.py` ([#1936](https://github.com/nf-core/tools/pull/1936), [#1965](https://github.com/nf-core/tools/pull/1965)).
- Add file `versions.yml` when generating `test.yml` with `nf-core modules create-test-yml` but don't check for md5sum [#1963](https://github.com/nf-core/tools/pull/1963).
- Mock biocontainers and anaconda api calls in modules and subworkflows tests [#1967](https://github.com/nf-core/tools/pull/1967)
- Run tests with Python 3.11 ([#1970](https://github.com/nf-core/tools/pull/1970)).
- Run test with a realistic version of git ([#2043](https://github.com/nf-core/tools/pull/2043)).
- Fix incorrect file deletion in `nf-core launch` when `--params_in` has the same name as `--params_out` ([#1986](https://github.com/nf-core/tools/pull/1986)).
- Updated GitHub actions ([#1998](https://github.com/nf-core/tools/pull/1998), [#2001](https://github.com/nf-core/tools/pull/2001))
- Code maintenance ([#1818](https://github.com/nf-core/tools/pull/1818), [#2032](https://github.com/nf-core/tools/pull/2032), [#2073](https://github.com/nf-core/tools/pull/2073)).
- Track from where modules and subworkflows are installed ([#1999](https://github.com/nf-core/tools/pull/1999)).
- Substitute ModulesCommand and SubworkflowsCommand by ComponentsCommand ([#2000](https://github.com/nf-core/tools/pull/2000)).
- Prevent installation with unsupported Python versions ([#2075](https://github.com/nf-core/tools/pull/2075)).
- Allow other remote URLs not starting with `http` ([#2061](https://github.com/nf-core/tools/pull/2061))

### Modules

- Update patch file paths if the modules directory has the old structure ([#1878](https://github.com/nf-core/tools/pull/1878)).
- Don't write to `modules.json` file when applying a patch file during `nf-core modules update` ([#2017](https://github.com/nf-core/tools/pull/2017)).

### Subworkflows

- Add subworkflow commands `create-test-yml`, `create` and `install` ([#1897](https://github.com/nf-core/tools/pull/1897)).
- Update subworkflows install so it installs also imported modules and subworkflows ([#1904](https://github.com/nf-core/tools/pull/1904)).
- `check_up_to_date()` function from `modules_json.py` also checks for subworkflows ([#1934](https://github.com/nf-core/tools/pull/1934)).
- Add tests for `nf-core subworkflows install` command ([#1996](https://github.com/nf-core/tools/pull/1996)).
- Function `create()` from `modules_json.py` adds also subworkflows to `modules.json` file ([#2005](https://github.com/nf-core/tools/pull/2005)).
- Add `nf-core subworkflows update` command ([#2019](https://github.com/nf-core/tools/pull/2019)).

## [v2.6 - Tin Octopus](https://github.com/nf-core/tools/releases/tag/2.6) - [2022-10-04]

### Template

- Add template for subworkflows
- Add `actions/upload-artifact` step to the awstest workflows, to expose the debug log file
- Add `prettier` as a requirement to Gitpod Dockerimage
- Bioconda incompatible conda channel setups now result in more informative error messages ([#1812](https://github.com/nf-core/tools/pull/1812))
- Improve template customisation documentation ([#1821](https://github.com/nf-core/tools/pull/1821))
- Update MultiQC module, update supplying MultiQC default and custom config and logo files to module
- Add a 'recommend' methods description text to MultiQC to help pipeline users report pipeline usage in publications ([#1749](https://github.com/nf-core/tools/pull/1749))
- Fix template spacing modified by JINJA ([#1830](https://github.com/nf-core/tools/pull/1830))
- Fix MultiQC execution on template ([#1855](https://github.com/nf-core/tools/pull/1855))
- Don't skip including `base.config` when skipping nf-core/configs

### Linting

- Pipelines: Check that the old renamed `lib` files are not still present:
  - `Checks.groovy` -> `Utils.groovy`
  - `Completion.groovy` -> `NfcoreTemplate.groovy`
  - `Workflow.groovy` -> `WorkflowMain.groovy`

### General

- Add function to enable chat notifications on MS Teams, accompanied by `hook_url` param to enable it.
- Schema: Remove `allOf` if no definition groups are left.
- Use contextlib to temporarily change working directories ([#1819](https://github.com/nf-core/tools/pull/1819))
- More helpful error messages if `nf-core download` can't parse a singularity image download
- Add `nf-core subworkflows create` command

### Modules

- If something is wrong with the local repo cache, offer to delete it and try again ([#1850](https://github.com/nf-core/tools/issues/1850))
- Restructure code to work with the directory restructuring in [modules](https://github.com/nf-core/modules/pull/2141) ([#1859](https://github.com/nf-core/tools/pull/1859))
- Make `label: process_single` default when creating a new module

## [v2.5.1 - Gold Otter Patch](https://github.com/nf-core/tools/releases/tag/2.5.1) - [2022-08-31]

- Patch release to fix black linting in pipelines ([#1789](https://github.com/nf-core/tools/pull/1789))
- Add isort options to pyproject.toml ([#1792](https://github.com/nf-core/tools/pull/1792))
- Lint pyproject.toml file exists and content ([#1795](https://github.com/nf-core/tools/pull/1795))
- Update GitHub PyPI package release action to v1 ([#1785](https://github.com/nf-core/tools/pull/1785))

### Template

- Update GitHub actions to use nodejs16 ([#1944](https://github.com/nf-core/tools/pull/1944))

## [v2.5 - Gold Otter](https://github.com/nf-core/tools/releases/tag/2.5) - [2022-08-30]

### Template

- Bumped Python version to 3.7 in the GitHub linting in the workflow template ([#1680](https://github.com/nf-core/tools/pull/1680))
- Fix bug in pipeline readme logo URL ([#1590](https://github.com/nf-core/tools/pull/1590))
- Switch CI to use [setup-nextflow](https://github.com/nf-core/setup-nextflow) action to install Nextflow ([#1650](https://github.com/nf-core/tools/pull/1650))
- Add `CITATION.cff` [#361](https://github.com/nf-core/tools/issues/361)
- Add Gitpod and Mamba profiles to the pipeline template ([#1673](https://github.com/nf-core/tools/pull/1673))
- Remove call to `getGenomeAttribute` in `main.nf` when running `nf-core create` without iGenomes ([#1670](https://github.com/nf-core/tools/issues/1670))
- Make `nf-core create` fail if Git default branch name is dev or TEMPLATE ([#1705](https://github.com/nf-core/tools/pull/1705))
- Convert `console` snippets to `bash` snippets in the template where applicable ([#1729](https://github.com/nf-core/tools/pull/1729))
- Add `branch` field to module entries in `modules.json` to record what branch a module was installed from ([#1728](https://github.com/nf-core/tools/issues/1728))
- Add customisation option to remove all GitHub support with `nf-core create` ([#1766](https://github.com/nf-core/tools/pull/1766))

### Linting

- Check that the `.prettierignore` file exists and that starts with the same content.
- Update `readme.py` nf version badge validation regexp to accept any signs before version number ([#1613](https://github.com/nf-core/tools/issues/1613))
- Add isort configuration and GitHub workflow ([#1538](https://github.com/nf-core/tools/pull/1538))
- Use black also to format python files in workflows ([#1563](https://github.com/nf-core/tools/pull/1563))
- Add check for mimetype in the `input` parameter. ([#1647](https://github.com/nf-core/tools/issues/1647))
- Check that the singularity and docker tags are parsable. Add `--fail-warned` flag to `nf-core modules lint` ([#1654](https://github.com/nf-core/tools/issues/1654))
- Handle exception in `nf-core modules lint` when process name doesn't start with process ([#1733](https://github.com/nf-core/tools/issues/1733))

### General

- Remove support for Python 3.6 ([#1680](https://github.com/nf-core/tools/pull/1680))
- Add support for Python 3.9 and 3.10 ([#1680](https://github.com/nf-core/tools/pull/1680))
- Invoking Python with optimizations no longer affects the program control flow ([#1685](https://github.com/nf-core/tools/pull/1685))
- Update `readme` to drop `--key` option from `nf-core modules list` and add the new pattern syntax
- Add `--fail-warned` flag to `nf-core lint` to make warnings fail ([#1593](https://github.com/nf-core/tools/pull/1593))
- Add `--fail-warned` flag to pipeline linting workflow ([#1593](https://github.com/nf-core/tools/pull/1593))
- Updated the nf-core package requirements ([#1620](https://github.com/nf-core/tools/pull/1620), [#1757](https://github.com/nf-core/tools/pull/1757), [#1756](https://github.com/nf-core/tools/pull/1756))
- Remove dependency of the mock package and use unittest.mock instead ([#1696](https://github.com/nf-core/tools/pull/1696))
- Fix and improve broken test for Singularity container download ([#1622](https://github.com/nf-core/tools/pull/1622))
- Use [`$XDG_CACHE_HOME`](https://specifications.freedesktop.org/basedir-spec/basedir-spec-latest.html) or `~/.cache` instead of `$XDG_CONFIG_HOME` or `~/config/` as base directory for API cache
- Switch CI to use [setup-nextflow](https://github.com/nf-core/setup-nextflow) action to install Nextflow ([#1650](https://github.com/nf-core/tools/pull/1650))
- Add tests for `nf-core modules update` and `ModulesJson`.
- Add CI for GitLab remote [#1646](https://github.com/nf-core/tools/issues/1646)
- Add `CITATION.cff` [#361](https://github.com/nf-core/tools/issues/361)
- Allow customization of the `nf-core` pipeline template when using `nf-core create` ([#1548](https://github.com/nf-core/tools/issues/1548))
- Add Refgenie integration: updating of nextflow config files with a refgenie database ([#1090](https://github.com/nf-core/tools/pull/1090))
- Fix `--key` option in `nf-core lint` when supplying a module lint test name ([#1681](https://github.com/nf-core/tools/issues/1681))
- Add `no_git=True` when creating a new pipeline and initialising a git repository is not needed in `nf-core lint` and `nf-core bump-version` ([#1709](https://github.com/nf-core/tools/pull/1709))
- Move `strip_ansi_code` function in lint to `utils.py`
- Simplify control flow and don't use equality comparison for `None` and booleans
- Replace use of the deprecated `distutils` Version object with that from `packaging` ([#1735](https://github.com/nf-core/tools/pull/1735))
- Add code to cancel CI run if a new run starts ([#1760](https://github.com/nf-core/tools/pull/1760))
- CI for the API docs generation now uses the ubuntu-latest base image ([#1762](https://github.com/nf-core/tools/pull/1762))
- Add option to hide progress bars in `nf-core lint` and `nf-core modules lint` with `--hide-progress`.

### Modules

- Add `--fix-version` flag to `nf-core modules lint` command to update modules to the latest version ([#1588](https://github.com/nf-core/tools/pull/1588))
- Fix a bug in the regex extracting the version from biocontainers URLs ([#1598](https://github.com/nf-core/tools/pull/1598))
- Update how we interface with git remotes. ([#1626](https://github.com/nf-core/tools/issues/1626))
- Add prompt for module name to `nf-core modules info` ([#1644](https://github.com/nf-core/tools/issues/1644))
- Update docs with example of custom git remote ([#1645](https://github.com/nf-core/tools/issues/1645))
- Command `nf-core modules test` obtains module name suggestions from installed modules ([#1624](https://github.com/nf-core/tools/pull/1624))
- Add `--base-path` flag to `nf-core modules` to specify the base path for the modules in a remote. Also refactored `modules.json` code. ([#1643](https://github.com/nf-core/tools/issues/1643)) Removed after ([#1754](https://github.com/nf-core/tools/pull/1754))
- Rename methods in `ModulesJson` to remove explicit reference to `modules.json`
- Fix inconsistencies in the `--save-diff` flag `nf-core modules update`. Refactor `nf-core modules update` ([#1536](https://github.com/nf-core/tools/pull/1536))
- Fix bug in `ModulesJson.check_up_to_date` causing it to ask for the remote of local modules
- Handle errors when updating module version with `nf-core modules update --fix-version` ([#1671](https://github.com/nf-core/tools/pull/1671))
- Make `nf-core modules update --save-diff` work when files were created or removed ([#1694](https://github.com/nf-core/tools/issues/1694))
- Get the latest common build for Docker and Singularity containers of a module ([#1702](https://github.com/nf-core/tools/pull/1702))
- Add short option for `--no-pull` option in `nf-core modules`
- Add `nf-core modules patch` command ([#1312](https://github.com/nf-core/tools/issues/1312))
- Add support for patch in `nf-core modules update` command ([#1312](https://github.com/nf-core/tools/issues/1312))
- Add support for patch in `nf-core modules lint` command ([#1312](https://github.com/nf-core/tools/issues/1312))
- Add support for custom remotes in `nf-core modules lint` ([#1715](https://github.com/nf-core/tools/issues/1715))
- Make `nf-core modules` commands work with arbitrary git remotes ([#1721](https://github.com/nf-core/tools/issues/1721))
- Add links in `README.md` for `info` and `patch` commands ([#1722](https://github.com/nf-core/tools/issues/1722)])
- Fix misc. issues with `--branch` and `--base-path` ([#1726](https://github.com/nf-core/tools/issues/1726))
- Add `branch` field to module entries in `modules.json` to record what branch a module was installed from ([#1728](https://github.com/nf-core/tools/issues/1728))
- Fix broken link in `nf-core modules info`([#1745](https://github.com/nf-core/tools/pull/1745))
- Fix unbound variable issues and minor refactoring [#1742](https://github.com/nf-core/tools/pull/1742/)
- Recreate modules.json file instead of complaining about incorrectly formatted file. ([#1741](https://github.com/nf-core/tools/pull/1741)
- Add support for patch when creating `modules.json` file ([#1752](https://github.com/nf-core/tools/pull/1752))

## [v2.4.1 - Cobolt Koala Patch](https://github.com/nf-core/tools/releases/tag/2.4) - [2022-05-16]

- Patch release to try to fix the template sync ([#1585](https://github.com/nf-core/tools/pull/1585))
- Avoid persistent temp files from pytests ([#1566](https://github.com/nf-core/tools/pull/1566))
- Add option to trigger sync manually on just nf-core/testpipeline

## [v2.4 - Cobolt Koala](https://github.com/nf-core/tools/releases/tag/2.4) - [2022-05-16]

### Template

- Read entire lines when sniffing the samplesheet format (fix [#1561](https://github.com/nf-core/tools/issues/1561))
- Add actions workflow to respond to `@nf-core-bot fix linting` comments on pipeline PRs
- Fix Prettier formatting bug in completion email HTML template ([#1509](https://github.com/nf-core/tools/issues/1509))
- Fix bug in pipeline readme logo URL
- Set the default DAG graphic output to HTML to have a default that does not depend on Graphviz being installed on the host system ([#1512](https://github.com/nf-core/tools/pull/1512)).
- Removed retry strategy for AWS tests CI, as Nextflow now handles spot instance retries itself
- Add `.prettierignore` file to stop Prettier linting tests from running over test files
- Made module template test command match the default used in `nf-core modules create-test-yml` ([#1562](https://github.com/nf-core/tools/issues/1562))
- Removed black background from Readme badges now that GitHub has a dark mode, added Tower launch badge.
- Don't save md5sum for `versions.yml` when running `nf-core modules create-test-yml` ([#1511](https://github.com/nf-core/tools/pull/1511))

### General

- Add actions workflow to respond to `@nf-core-bot fix linting` comments on nf-core/tools PRs
- Use [`$XDG_CONFIG_HOME`](https://specifications.freedesktop.org/basedir-spec/basedir-spec-latest.html) or `~/.config/nf-core` instead of `~/.nfcore` for API cache (the latter can be safely deleted)
- Consolidate GitHub API calls into a shared function that uses authentication from the [`gh` GitHub cli tool](https://cli.github.com/) or `GITHUB_AUTH_TOKEN` to avoid rate limiting ([#1499](https://github.com/nf-core/tools/pull/1499))
- Add an empty line to `modules.json`, `params.json` and `nextflow-schema.json` when dumping them to avoid prettier errors.
- Remove empty JSON schema definition groups to avoid usage errors ([#1419](https://github.com/nf-core/tools/issues/1419))
- Bumped the minimum version of `rich` from `v10` to `v10.7.0`

### Modules

- Add a new command `nf-core modules mulled` which can generate the name for a multi-tool container image.
- Add a new command `nf-core modules test` which runs pytests locally.
- Print include statement to terminal when `modules install` ([#1520](https://github.com/nf-core/tools/pull/1520))
- Allow follow links when generating `test.yml` file with `nf-core modules create-test-yml` ([1570](https://github.com/nf-core/tools/pull/1570))
- Escaped test run output before logging it, to avoid a rich `MarkupError`

### Linting

- Don't allow a `.nf-core.yaml` file, should be `.yml` ([#1515](https://github.com/nf-core/tools/pull/1515)).
- `shell` blocks now recognised to avoid error `when: condition has too many lines` ([#1557](https://github.com/nf-core/tools/issues/1557))
- Fixed error when using comments after `input` tuple lines ([#1542](https://github.com/nf-core/tools/issues/1542))
- Don't lint the `shell` block when `script` is used ([1558](https://github.com/nf-core/tools/pull/1558))
- Check that `template` is used in `script` blocks
- Tweaks to CLI output display of lint results

## [v2.3.2 - Mercury Vulture Fixed Formatting](https://github.com/nf-core/tools/releases/tag/2.3.2) - [2022-03-24]

Very minor patch release to fix the full size AWS tests and re-run the template sync, which partially failed due to GitHub pull-requests being down at the time of release.

### Template

- Updated the AWS GitHub actions to let nf-core/tower-action use it's defaults for pipeline and git sha ([#1488](https://github.com/nf-core/tools/pull/1488))
- Add prettier editor extension to `gitpod.yml` in template ([#1485](https://github.com/nf-core/tools/pull/1485))
- Remove traces of markdownlint in the template ([#1486](https://github.com/nf-core/tools/pull/1486)
- Remove accidentally added line in `CHANGELOG.md` in the template ([#1487](https://github.com/nf-core/tools/pull/1487))
- Update linting to check that `.editorconfig` is there and `.yamllint.yml` isn't.

## [v2.3.1 - Mercury Vulture Formatting](https://github.com/nf-core/tools/releases/tag/2.3.1) - [2022-03-23]

This patch release is primarily to address problems that we had in the v2.3 release with code linting.
Instead of resolving those specific issues, we chose to replace the linting tools (`markdownlint`, `yamllint`) with a new tool: [_Prettier_](https://prettier.io)

This is a fairly major change and affects a lot of files. However, it will hopefully simplify future usage.
Prettier can auto-format many different file formats (for pipelines the most relevant are markdown and YAML) and is extensible with plugins ([Nextflow](https://github.com/nf-core/prettier-plugin-nextflow), anyone?).
It tends to be a bit less strict than `markdownlint` and `yamllint` and importantly _can fix files for you_ rather than just complaining.

The sync PR may be a little big because of many major changes (whitespace, quotation mark styles etc).
To help with the merge, _**we highly recommend running Prettier on your pipeline's codebase before attempting the template merge**_.
If you take this approach, please copy `.editorconfig` and `.prettierrc.yml` from the template to your pipeline root first,
as they configure the behaviour of Prettier.

To run Prettier, go to the base of the repository where `.editorconfig` and `.prettierrc.yml` are located.
Make sure your `git status` is clean so that the changes don't affect anything you're working on and run:

```bash
prettier --write .
```

This runs Prettier and tells it to fix any issues it finds in place.

Please note that there are many excellent integrations for Prettier available, for example VSCode can be set up to automatically format files on save.

### Template

- Replace `markdownlint` and `yamllint` with [_Prettier_](https://prettier.io) for linting formatting / whitespace ([#1470](https://github.com/nf-core/tools/pull/1470))
- Add CI test using `editorconfig-checker` for other file types to look for standardised indentation and formatting ([#1476](https://github.com/nf-core/tools/pull/1476))
- Add md5sum check of `versions.yml` to `test.yml` on the modules template.
- Update bundled module wrappers to latest versions ([#1462](https://github.com/nf-core/tools/pull/1462))
- Renamed `assets/multiqc_config.yaml` to `assets/multiqc_config.yml` (`yml` not `yaml`) ([#1471](https://github.com/nf-core/tools/pull/1471))

### General

- Convert nf-core/tools API / lint test documentation to MyST ([#1245](https://github.com/nf-core/tools/pull/1245))
- Build documentation for the `nf-core modules lint` tests ([#1250](https://github.com/nf-core/tools/pull/1250))
- Fix some colours in the nf-core/tools API docs ([#1467](https://github.com/nf-core/tools/pull/1467))
- Install tools inside GitPod Docker using the repo itself and not from Conda.
- Rewrite GitHub Actions workflow for publishing the GitPod Docker image.
- Improve config for PyTest so that you can run `pytest` instead of `pytest tests/` ([#1461](https://github.com/nf-core/tools/pull/1461))
- New pipeline lint test `multiqc_config` that checks YAML structure instead of basic file contents ([#1461](https://github.com/nf-core/tools/pull/1461))
- Updates to the GitPod docker image to install the latest version of nf-core/tools

## [v2.3 - Mercury Vulture](https://github.com/nf-core/tools/releases/tag/2.3) - [2022-03-15]

### Template

- Removed mention of `--singularity_pull_docker_container` in pipeline `README.md`
- Replaced equals with ~ in nf-core headers, to stop false positive unresolved conflict errors when committing with VSCode.
- Add retry strategy for AWS megatests after releasing [nf-core/tower-action v2.2](https://github.com/nf-core/tower-action/releases/tag/v2.2)
- Added `.nf-core.yml` file with `repository_type: pipeline` for modules commands
- Update igenomes path to the `BWAIndex` to fetch the whole `version0.6.0` folder instead of only the `genome.fa` file
- Remove pinned Node version in the GitHub Actions workflows, to fix errors with `markdownlint`
- Bumped `nf-core/tower-action` to `v3` and removed `pipeline` and `revision` from the AWS workflows, which were not needed
- Add yamllint GitHub Action.
- Add `.yamllint.yml` to avoid line length and document start errors ([#1407](https://github.com/nf-core/tools/issues/1407))
- Add `--publish_dir_mode` back into the pipeline template ([nf-core/rnaseq#752](https://github.com/nf-core/rnaseq/issues/752#issuecomment-1039451607))
- Add optional loading of of pipeline-specific institutional configs to `nextflow.config`
- Make `--outdir` a mandatory parameter ([nf-core/tools#1415](https://github.com/nf-core/tools/issues/1415))
- Add pipeline description and authors between triple quotes to avoid errors with apostrophes ([#2066](https://github.com/nf-core/tools/pull/2066), [#2104](https://github.com/nf-core/tools/pull/2104))

### General

- Updated `nf-core download` to work with latest DSL2 syntax for containers ([#1379](https://github.com/nf-core/tools/issues/1379))
- Made `nf-core modules create` detect repository type with explicit `.nf-core.yml` instead of random readme stuff ([#1391](https://github.com/nf-core/tools/pull/1391))
- Added a Gitpod environment and Dockerfile ([#1384](https://github.com/nf-core/tools/pull/1384))
  - Adds conda, Nextflow, nf-core, pytest-workflow, mamba, and pip to base Gitpod Docker image.
  - Adds GH action to build and push Gitpod Docker image.
  - Adds Gitpod environment to template.
  - Adds Gitpod environment to tools with auto build of nf-core tool.
- Shiny new command-line help formatting ([#1403](https://github.com/nf-core/tools/pull/1403))
- Call the command line help with `-h` as well as `--help` (was formerly just the latter) ([#1404](https://github.com/nf-core/tools/pull/1404))
- Add `.yamllint.yml` config file to avoid line length and document start errors in the tools repo itself.
- Switch to `yamllint-github-action`to be able to configure yaml lint exceptions ([#1404](https://github.com/nf-core/tools/issues/1413))
- Prevent module linting KeyError edge case ([#1321](https://github.com/nf-core/tools/issues/1321))
- Bump-versions: Don't trim the trailing newline on files, causes editorconfig linting to fail ([#1265](https://github.com/nf-core/tools/issues/1265))
- Handle exception in `nf-core list` when a broken git repo is found ([#1273](https://github.com/nf-core/tools/issues/1273))
- Updated URL for pipeline lint test docs ([#1348](https://github.com/nf-core/tools/issues/1348))
- Updated `nf-core create` to tolerate failures and retry when fetching pipeline logos from the website ([#1369](https://github.com/nf-core/tools/issues/1369))
- Modified the CSS overriding `sphinx_rtd_theme` default colors to fix some glitches in the API documentation ([#1294](https://github.com/nf-core/tools/issues/1294))

### Modules

- New command `nf-core modules info` that prints nice documentation about a module to the terminal :sparkles: ([#1427](https://github.com/nf-core/tools/issues/1427))
- Linting a pipeline now fails instead of warning if a local copy of a module does not match the remote ([#1313](https://github.com/nf-core/tools/issues/1313))
- Fixed linting bugs where warning was incorrectly generated for:
  - `Module does not emit software version`
  - `Container versions do not match`
  - `input:` / `output:` not being specified in module
  - Allow for containers from other biocontainers resource as defined [here](https://github.com/nf-core/modules/blob/cde237e7cec07798e5754b72aeca44efe89fc6db/modules/cat/fastq/main.nf#L7-L8)
- Fixed traceback when using `stageAs` syntax as defined [here](https://github.com/nf-core/modules/blob/cde237e7cec07798e5754b72aeca44efe89fc6db/modules/cat/fastq/main.nf#L11)
- Added `nf-core schema docs` command to output pipline parameter documentation in Markdown format for inclusion in GitHub and other documentation systems ([#741](https://github.com/nf-core/tools/issues/741))
- Allow conditional process execution from the configuration file ([#1393](https://github.com/nf-core/tools/pull/1393))
- Add linting for when condition([#1397](https://github.com/nf-core/tools/pull/1397))
- Added modules ignored table to `nf-core modules bump-versions`. ([#1234](https://github.com/nf-core/tools/issues/1234))
- Added `--conda-package-version` flag for specifying version of conda package in `nf-core modules create`. ([#1238](https://github.com/nf-core/tools/issues/1238))
- Add option of writing diffs to file in `nf-core modules update` using either interactive prompts or the new `--diff-file` flag.
- Fixed edge case where module names that were substrings of other modules caused both to be installed ([#1380](https://github.com/nf-core/tools/issues/1380))
- Tweak handling of empty files when generating the test YAML ([#1376](https://github.com/nf-core/tools/issues/1376))
  - Fail linting if a md5sum for an empty file is found (instead of a warning)
  - Don't skip the md5 when generating a test file if an empty file is found (so that linting fails and can be manually checked)
- Linting checks test files for `TODO` statements as well as the main module code ([#1271](https://github.com/nf-core/tools/issues/1271))
- Handle error if `manifest` isn't set in `nextflow.config` ([#1418](https://github.com/nf-core/tools/issues/1418))

## [v2.2 - Lead Liger](https://github.com/nf-core/tools/releases/tag/2.2) - [2021-12-14]

### Template

- Update repo logos to utilize [GitHub's `#gh-light/dark-mode-only`](https://docs.github.com/en/github/writing-on-github/getting-started-with-writing-and-formatting-on-github/basic-writing-and-formatting-syntax#specifying-the-theme-an-image-is-shown-to), to switch between logos optimized for light or dark themes. The old repo logos have to be removed (in `docs/images` and `assets/`).
- Deal with authentication with private repositories
- Bump minimun Nextflow version to 21.10.3
- Convert pipeline template to updated Nextflow DSL2 syntax
- Solve circular import when importing `nf_core.modules.lint`
- Disable cache in `nf_core.utils.fetch_wf_config` while performing `test_wf_use_local_configs`.
- Modify software version channel handling to support multiple software version emissions (e.g. from mulled containers), and multiple software versions.
- Update `dumpsoftwareversion` module to correctly report versions with trailing zeros.
- Remove `params.hostnames` from the pipeline template ([#1304](https://github.com/nf-core/tools/issues/1304))
- Update `.gitattributes` to mark installed modules and subworkflows as `linguist-generated` ([#1311](https://github.com/nf-core/tools/issues/1311))
- Adding support for [Julia](https://julialang.org) package environments to `nextflow.config`([#1317](https://github.com/nf-core/tools/pull/1317))
- New YAML issue templates for pipeline bug reports and feature requests, with a much richer interface ([#1165](https://github.com/nf-core/tools/pull/1165))
- Update AWS test GitHub Actions to use v2 of [nf-core/tower-action](https://github.com/nf-core/tower-action)
- Post linting comment even when `linting.yml` fails
- Update `CONTRIBUTION.md` bullets to remove points related to `scrape_software_versions.py`
- Update AWS test to set Nextflow version to 21.10.3

### General

- Made lint check for parameters defaults stricter [[#992](https://github.com/nf-core/tools/issues/992)]
  - Default values in `nextflow.config` must match the defaults given in the schema (anything with `{` in, or in `main.nf` is ignored)
  - Defaults in `nextflow.config` must now match the variable _type_ specified in the schema
  - If you want the parameter to not have a default value, use `null`
  - Strings set to `false` or an empty string in `nextflow.config` will now fail linting
- Bump minimun Nextflow version to 21.10.3
- Changed `questionary` `ask()` to `unsafe_ask()` to not catch `KeyboardInterupts` ([#1237](https://github.com/nf-core/tools/issues/1237))
- Fixed bug in `nf-core launch` due to revisions specified with `-r` not being added to nextflow command. ([#1246](https://github.com/nf-core/tools/issues/1246))
- Update regex in `readme` test of `nf-core lint` to agree with the pipeline template ([#1260](https://github.com/nf-core/tools/issues/1260))
- Update 'fix' message in `nf-core lint` to conform to the current command line options. ([#1259](https://github.com/nf-core/tools/issues/1259))
- Fixed bug in `nf-core list` when `NXF_HOME` is set
- Run CI test used to create and lint/run the pipeline template with minimum and latest edge release of NF ([#1304](https://github.com/nf-core/tools/issues/1304))
- New YAML issue templates for tools bug reports and feature requests, with a much richer interface ([#1165](https://github.com/nf-core/tools/pull/1165))
- Handle synax errors in Nextflow config nicely when running `nf-core schema build` ([#1267](https://github.com/nf-core/tools/pull/1267))
- Erase temporary files and folders while performing Python tests (pytest)
- Remove base `Dockerfile` used for DSL1 pipeline container builds
- Run tests with Python 3.10
- [#1363](https://github.com/nf-core/tools/pull/1363) Fix tools CI workflow nextflow versions.

### Modules

- Fixed typo in `modules_utils.py`.
- Fixed failing lint test when process section was missing from module. Also added the local failing tests to the warned section of the output table. ([#1235](https://github.com/nf-core/tools/issues/1235))
- Added `--diff` flag to `nf-core modules update` which shows the diff between the installed files and the versions
- Update `nf-core modules create` help texts which were not changed with the introduction of the `--dir` flag
- Check if README is from modules repo
- Update module template to DSL2 v2.0 (remove `functions.nf` from modules template and updating `main.nf` ([#1289](https://github.com/nf-core/tools/pull/))
- Substitute get process/module name custom functions in module `main.nf` using template replacement ([#1284](https://github.com/nf-core/tools/issues/1284))
- Check test YML file for md5sums corresponding to empty files ([#1302](https://github.com/nf-core/tools/issues/1302))
- Exit with an error if empty files are found when generating the test YAML file ([#1302](https://github.com/nf-core/tools/issues/1302))

## [v2.1 - Zinc Zebra](https://github.com/nf-core/tools/releases/tag/2.1) - [2021-07-27]

### Template

- Correct regex pattern for file names in `nextflow_schema.json`
- Remove `.` from nf-core/tools command examples
- Update Nextflow installation link in pipeline template ([#1201](https://github.com/nf-core/tools/issues/1201))
- Command `hostname` is not portable [[#1212](https://github.com/nf-core/tools/pull/1212)]
- Changed how singularity and docker links are written in template to avoid duplicate links

### General

- Changed names of some flags with `-r` as short options to make the flags more consistent between commands.

### Modules

- Added consistency checks between installed modules and `modules.json` ([#1199](https://github.com/nf-core/tools/issues/1199))
- Added support excluding or specifying version of modules in `.nf-core.yml` when updating with `nf-core modules install --all` ([#1204](https://github.com/nf-core/tools/issues/1204))
- Created `nf-core modules update` and removed updating options from `nf-core modules install`
- Added missing function call to `nf-core lint` ([#1198](https://github.com/nf-core/tools/issues/1198))
- Fix `nf-core lint` not filtering modules test when run with `--key` ([#1203](https://github.com/nf-core/tools/issues/1203))
- Fixed `nf-core modules install` not working when installing from branch with `-b` ([#1218](https://github.com/nf-core/tools/issues/1218))
- Added prompt to choose between updating all modules or named module in `nf-core modules update`
- Check if modules is installed before trying to update in `nf-core modules update`
- Verify that a commit SHA provided with `--sha` exists for `install/update` commands
- Add new-line to `main.nf` after `bump-versions` command to make ECLint happy

## [v2.0.1 - Palladium Platypus Junior](https://github.com/nf-core/tools/releases/tag/2.0.1) - [2021-07-13]

### Template

- Critical tweak to add `--dir` declaration to `nf-core lint` GitHub Actions `linting.yml` workflow

### General

- Add `--dir` declaration to `nf-core sync` GitHub Actions `sync.yml` workflow

## [v2.0 - Palladium Platypus](https://github.com/nf-core/tools/releases/tag/2.0) - [2021-07-13]

### :warning: Major enhancements & breaking changes

This marks the first Nextflow DSL2-centric release of `tools` which means that some commands won't work in full with DSL1 pipelines anymore. Please use a `v1.x` version of `tools` for such pipelines or better yet join us to improve our DSL2 efforts! Here are the most important changes:

- The pipeline template has been completely re-written in DSL2
- A module template has been added to auto-create best-practice DSL2 modules to speed up development
- A whole suite of commands have been added to streamline the creation, installation, removal, linting and version bumping of DSL2 modules either installed within pipelines or the nf-core/modules repo

### Template

- Move TODO item of `contains:` map in a YAML string [[#1082](https://github.com/nf-core/tools/issues/1082)]
- Trigger AWS tests via Tower API [[#1160](https://github.com/nf-core/tools/pull/1160)]

### General

- Fixed a bug in the Docker image build for tools that failed due to an extra hyphen. [[#1069](https://github.com/nf-core/tools/pull/1069)]
- Regular release sync fix - this time it was to do with JSON serialisation [[#1072](https://github.com/nf-core/tools/pull/1072)]
- Fixed bug in schema validation that ignores upper/lower-case typos in parameters [[#1087](https://github.com/nf-core/tools/issues/1087)]
- Bugfix: Download should use path relative to workflow for configs
- Remove lint checks for files related to conda and docker as not needed anymore for DSL2
- Removed `params_used` lint check because of incompatibility with DSL2
- Added`modules bump-versions` command to `README.md`
- Update docs for v2.0 release

### Modules

- Update comment style of modules `functions.nf` template file [[#1076](https://github.com/nf-core/tools/issues/1076)]
- Changed working directory to temporary directory for `nf-core modules create-test-yml` [[#908](https://github.com/nf-core/tools/issues/908)]
- Use Biocontainers API instead of quayi.io API for `nf-core modules create` [[#875](https://github.com/nf-core/tools/issues/875)]
- Update `nf-core modules install` to handle different versions of modules [#1116](https://github.com/nf-core/tools/pull/1116)
- Added `nf-core modules bump-versions` command to update all versions in the `nf-core/modules` repository [[#1123](https://github.com/nf-core/tools/issues/1123)]
- Updated `nf-core modules lint` to check whether a `git_sha` exists in the `modules.json` file or whether a new version is available [[#1114](https://github.com/nf-core/tools/issues/1114)]
- Refactored `nf-core modules` command into one file per command [#1124](https://github.com/nf-core/tools/pull/1124)
- Updated `nf-core modules remove` to also remove entry in `modules.json` file ([#1115](https://github.com/nf-core/tools/issues/1115))
- Bugfix: Interactive prompt for `nf-core modules install` was receiving too few arguments
- Added progress bar to creation of 'modules.json'
- Updated `nf-core modules list` to show versions of local modules
- Improved exit behavior by replacing `sys.exit` with exceptions
- Updated `nf-core modules remove` to remove module entry in `modules.json` if module directory is missing
- Create extra tempdir as work directory for `nf-core modules create-test-yml` to avoid adding the temporary files to the `test.yml`
- Refactored passing of command line arguments to `nf-core` commands and subcommands ([#1139](https://github.com/nf-core/tools/issues/1139), [#1140](https://github.com/nf-core/tools/issues/1140))
- Check for `modules.json` for entries of modules that are not actually installed in the pipeline [[#1141](https://github.com/nf-core/tools/issues/1141)]
- Added `<keywords>` argument to `nf-core modules list` for filtering the listed modules. ([#1139](https://github.com/nf-core/tools/issues/1139)
- Added support for a `bump-versions` configuration file [[#1142](https://github.com/nf-core/tools/issues/1142)]
- Fixed `nf-core modules create-test-yml` so it doesn't break when the output directory is supplied [[#1148](https://github.com/nf-core/tools/issues/1148)]
- Updated `nf-core modules lint` to work with new directory structure [[#1159](https://github.com/nf-core/tools/issues/1159)]
- Updated `nf-core modules install` and `modules.json` to work with new directory structure ([#1159](https://github.com/nf-core/tools/issues/1159))
- Updated `nf-core modules remove` to work with new directory structure [[#1159](https://github.com/nf-core/tools/issues/1159)]
- Restructured code and removed old table style in `nf-core modules list`
- Fixed bug causing `modules.json` creation to loop indefinitly
- Added `--all` flag to `nf-core modules install`
- Added `remote` and `local` subcommands to `nf-core modules list`
- Fix bug due to restructuring in modules template
- Added checks for verifying that the remote repository is well formed
- Added checks to `ModulesCommand` for verifying validity of remote repositories
- Misc. changes to `modules install`: check that module exist in remote, `--all` is has `--latest` by default.

#### Sync

- Don't set the default value to `"null"` when a parameter is initialised as `null` in the config [[#1074](https://github.com/nf-core/tools/pull/1074)]

#### Tests

- Added a test for the `version_consistency` lint check
- Refactored modules tests into separate files, and removed direct comparisons with number of tests in `lint` tests ([#1158](https://github.com/nf-core/tools/issues/1158))

## [v1.14 - Brass Chicken :chicken:](https://github.com/nf-core/tools/releases/tag/1.14) - [2021-05-11]

### Template

- Add the implicit workflow declaration to `main.nf` DSL2 template [[#1056](https://github.com/nf-core/tools/issues/1056)]
- Fixed an issue regarding explicit disabling of unused container engines [[#972](https://github.com/nf-core/tools/pull/972)]
- Removed trailing slash from `params.igenomes_base` to yield valid s3 paths (previous paths work with Nextflow but not aws cli)
- Added a timestamp to the trace + timetime + report + dag filenames to fix overwrite issue on AWS
- Rewrite the `params_summary_log()` function to properly ignore unset params and have nicer formatting [[#971](https://github.com/nf-core/tools/issues/971)]
- Fix overly strict `--max_time` formatting regex in template schema [[#973](https://github.com/nf-core/tools/issues/973)]
- Convert `d` to `day` in the `cleanParameters` function to make Duration objects like `2d` pass the validation [[#858](https://github.com/nf-core/tools/issues/858)]
- Added nextflow version to quick start section and adjusted `nf-core bump-version` [[#1032](https://github.com/nf-core/tools/issues/1032)]
- Use latest stable Nextflow version `21.04.0` for CI tests instead of the `-edge` release

### Download

- Fix bug in `nf-core download` where image names were getting a hyphen in `nf-core` which was breaking things.
- Extensive new interactive prompts for all command line flags [[#1027](https://github.com/nf-core/tools/issues/1027)]
  - It is now recommended to run `nf-core download` without any cli options and follow prompts (though flags can be used to run non-interactively if you wish)
- New helper code to set `$NXF_SINGULARITY_CACHEDIR` and add to `.bashrc` if desired [[#1027](https://github.com/nf-core/tools/issues/1027)]

### Launch

- Strip values from `nf-core launch` web response which are `False` and have no default in the schema [[#976](https://github.com/nf-core/tools/issues/976)]
- Improve API caching code when polling the website, fixes noisy log message when waiting for a response [[#1029](https://github.com/nf-core/tools/issues/1029)]
- New interactive prompts for pipeline name [[#1027](https://github.com/nf-core/tools/issues/1027)]

### Modules

- Added `tool_name_underscore` to the module template to allow TOOL_SUBTOOL in `main.nf` [[#1011](https://github.com/nf-core/tools/issues/1011)]
- Added `--conda-name` flag to `nf-core modules create` command to allow sidestepping questionary [[#988](https://github.com/nf-core/tools/issues/988)]
- Extended `nf-core modules lint` functionality to check tags in `test.yml` and to look for a entry in the `pytest_software.yml` file
- Update `modules` commands to use new test tag format `tool/subtool`
- New modules lint test comparing the `functions.nf` file to the template version
- Modules installed from alternative sources are put in folders based on the name of the source repository

### Linting

- Fix bug in nf-core lint config skipping for the `nextflow_config` test [[#1019](https://github.com/nf-core/tools/issues/1019)]
- New `-k`/`--key` cli option for `nf-core lint` to allow you to run only named lint tests, for faster local debugging
- Merge markers lint test - ignore binary files, allow config to ignore specific files [[#1040](https://github.com/nf-core/tools/pull/1040)]
- New lint test to check if all defined pipeline parameters are mentioned in `main.nf` [[#1038](https://github.com/nf-core/tools/issues/1038)]
- Added fix to remove warnings about params that get converted from camelCase to camel-case [[#1035](https://github.com/nf-core/tools/issues/1035)]
- Added pipeline schema lint checks for missing parameter description and parameters outside of groups [[#1017](https://github.com/nf-core/tools/issues/1017)]

### General

- Try to fix the fix for the automated sync when we submit too many PRs at once [[#970](https://github.com/nf-core/tools/issues/970)]
- Rewrite how the tools documentation is deployed to the website, to allow multiple versions
- Created new Docker image for the tools cli package - see installation docs for details [[#917](https://github.com/nf-core/tools/issues/917)]
- Ignore permission errors for setting up requests cache directories to allow starting with an invalid or read-only `HOME` directory

## [v1.13.3 - Copper Crocodile Resurrection :crocodile:](https://github.com/nf-core/tools/releases/tag/1.13.2) - [2021-03-24]

- Running tests twice with `nf-core modules create-test-yml` to catch unreproducible md5 sums [[#890](https://github.com/nf-core/tools/issues/890)]
- Fix sync error again where the Nextflow edge release needs to be used for some pipelines
- Fix bug with `nf-core lint --release` (`NameError: name 'os' is not defined`)
- Added linebreak to linting comment so that markdown header renders on PR comment properly
- `nf-core modules create` command - if no bioconda package is found, prompt user for a different bioconda package name
- Updated module template `main.nf` with new test data paths

## [v1.13.2 - Copper Crocodile CPR :crocodile: :face_with_head_bandage:](https://github.com/nf-core/tools/releases/tag/1.13.2) - [2021-03-23]

- Make module template pass the EC linter [[#953](https://github.com/nf-core/tools/pull/953)]
- Added better logging message if a user doesn't specificy the directory correctly with `nf-core modules` commands [[#942](https://github.com/nf-core/tools/pull/942)]
- Fixed parameter validation bug caused by JSONObject [[#937](https://github.com/nf-core/tools/issues/937)]
- Fixed template creation error regarding file permissions [[#932](https://github.com/nf-core/tools/issues/932)]
- Split the `create-lint-wf` tests up into separate steps in GitHub Actions to make the CI results easier to read
- Added automated PR comments to the Markdown, YAML and Python lint CI tests to explain failures (tools and pipeline template)
- Make `nf-core lint` summary table borders coloured according to overall pass / fail status
- Attempted a fix for the automated sync when we submit too many PRs at once [[#911](https://github.com/nf-core/tools/issues/911)]

## [v1.13.1 - Copper Crocodile Patch :crocodile: :pirate_flag:](https://github.com/nf-core/tools/releases/tag/1.13.1) - [2021-03-19]

- Fixed bug in pipeline linting markdown output that gets posted to PR comments [[#914]](https://github.com/nf-core/tools/issues/914)
- Made text for the PR branch CI check less verbose with a TLDR in bold at the top
- A number of minor tweaks to the new `nf-core modules lint` code

## [v1.13 - Copper Crocodile](https://github.com/nf-core/tools/releases/tag/1.13) - [2021-03-18]

### Template

- **Major new feature** - Validation of pipeline parameters [[#426]](https://github.com/nf-core/tools/issues/426)
  - The addition runs as soon as the pipeline launches and checks the pipeline input parameters two main things:
    - No parameters are supplied that share a name with core Nextflow options (eg. `--resume` instead of `-resume`)
    - Supplied parameters validate against the pipeline JSON schema (eg. correct variable types, required values)
  - If either parameter validation fails or the pipeline has errors, a warning is given about any unexpected parameters found which are not described in the pipeline schema.
  - This behaviour can be disabled by using `--validate_params false`
- Added profiles to support the [Charliecloud](https://hpc.github.io/charliecloud/) and [Shifter](https://nersc.gitlab.io/development/shifter/how-to-use/) container engines [[#824](https://github.com/nf-core/tools/issues/824)]
  - Note that Charliecloud requires Nextflow version `v21.03.0-edge` or later.
- Profiles for container engines now explicitly _disable_ all other engines [[#867](https://github.com/nf-core/tools/issues/867)]
- Fixed typo in nf-core-lint CI that prevented the markdown summary from being automatically posted on PRs as a comment.
- Changed default for `--input` from `data/*{1,2}.fastq.gz` to `null`, as this is now validated by the schema as a required value.
- Removed support for `--name` parameter for custom run names.
  - The same functionality for MultiQC still exists with the core Nextflow `-name` option.
- Added to template docs about how to identify process name for resource customisation
- The parameters `--max_memory` and `--max_time` are now validated against a regular expression [[#793](https://github.com/nf-core/tools/issues/793)]
  - Must be written in the format `123.GB` / `456.h` with any of the prefixes listed in the [Nextflow docs](https://www.nextflow.io/docs/latest/process.html#memory)
  - Bare numbers no longer allowed, avoiding people from trying to specify GB and actually specifying bytes.
- Switched from cookiecutter to Jinja2 [[#880]](https://github.com/nf-core/tools/pull/880)
- Finally dropped the wonderful [cookiecutter](https://github.com/cookiecutter/cookiecutter) library that was behind the first pipeline template that led to nf-core [[#880](https://github.com/nf-core/tools/pull/880)]
  - Now rendering templates directly using [Jinja](https://jinja.palletsprojects.com/), which is what cookiecutter was doing anyway

### Modules

Initial addition of a number of new helper commands for working with DSL2 modules:

- `modules list` - List available modules
- `modules install` - Install a module from nf-core/modules
- `modules remove` - Remove a module from a pipeline
- `modules create` - Create a module from the template
- `modules create-test-yml` - Create the `test.yml` file for a module with md5 sums, tags, commands and names added
- `modules lint` - Check a module against nf-core guidelines

You can read more about each of these commands in the main tools documentation (see `README.md` or <https://nf-co.re/tools>)

### Tools helper code

- Fixed some bugs in the command line interface for `nf-core launch` and improved formatting [[#829](https://github.com/nf-core/tools/pull/829)]
- New functionality for `nf-core download` to make it compatible with DSL2 pipelines [[#832](https://github.com/nf-core/tools/pull/832)]
  - Singularity images in module files are now discovered and fetched
  - Direct downloads of Singularity images in python allowed (much faster than running `singularity pull`)
  - Downloads now work with `$NXF_SINGULARITY_CACHEDIR` so that pipelines sharing containers have efficient downloads
- Changed behaviour of `nf-core sync` command [[#787](https://github.com/nf-core/tools/issues/787)]
  - Instead of opening or updating a PR from `TEMPLATE` directly to `dev`, a new branch is now created from `TEMPLATE` and a PR opened from this to `dev`.
  - This is to make it easier to fix merge conflicts without accidentally bringing the entire pipeline history back into the `TEMPLATE` branch (which makes subsequent sync merges much more difficult)

### Linting

- Major refactor and rewrite of pipieline linting code
  - Much better code organisation and maintainability
  - New automatically generated documentation using Sphinx
  - Numerous new tests and functions, removal of some unnecessary tests
- Added lint check for merge markers [[#321]](https://github.com/nf-core/tools/issues/321)
- Added new option `--fix` to automatically correct some problems detected by linting
- Added validation of default params to `nf-core schema lint` [[#823](https://github.com/nf-core/tools/issues/823)]
- Added schema validation of GitHub action workflows to lint function [[#795](https://github.com/nf-core/tools/issues/795)]
- Fixed bug in schema title and description validation
- Added second progress bar for conda dependencies lint check, as it can be slow [[#299](https://github.com/nf-core/tools/issues/299)]
- Added new lint test to check files that should be unchanged from the pipeline.
- Added the possibility to ignore lint tests using a `nf-core-lint.yml` config file [[#809](https://github.com/nf-core/tools/pull/809)]

## [v1.12.1 - Silver Dolphin](https://github.com/nf-core/tools/releases/tag/1.12.1) - [2020-12-03]

### Template

- Finished switch from `$baseDir` to `$projectDir` in `iGenomes.conf` and `main.nf`
  - Main fix is for `smail_fields` which was a bug introduced in the previous release. Sorry about that!
- Ported a number of small content tweaks from nf-core/eager to the template [[#786](https://github.com/nf-core/tools/issues/786)]
  - Better contributing documentation, more placeholders in documentation files, more relaxed markdownlint exceptions for certain HTML tags, more content for the PR and issue templates.

### Tools helper code

- Pipeline schema: make parameters of type `range` to `number`. [[#738](https://github.com/nf-core/tools/issues/738)]
- Respect `$NXF_HOME` when looking for pipelines with `nf-core list` [[#798](https://github.com/nf-core/tools/issues/798)]
- Swapped PyInquirer with questionary for command line questions in `launch.py` [[#726](https://github.com/nf-core/tools/issues/726)]
  - This should fix conda installation issues that some people had been hitting
  - The change also allows other improvements to the UI
- Fix linting crash when a file deleted but not yet staged in git [[#796](https://github.com/nf-core/tools/issues/796)]

## [v1.12 - Mercury Weasel](https://github.com/nf-core/tools/releases/tag/1.12) - [2020-11-19]

### Tools helper code

- Updated `nf_core` documentation generator for building [https://nf-co.re/tools-docs/](https://nf-co.re/tools-docs/)

### Template

- Make CI comments work with PRs from forks [[#765](https://github.com/nf-core/tools/issues/765)]
  - Branch protection and linting results should now show on all PRs
- Updated GitHub issue templates, which had stopped working
- Refactored GitHub Actions so that the AWS full-scale tests are triggered after docker build is finished
  - DockerHub push workflow split into two - one for dev, one for releases
- Updated actions to no longer use `set-env` which is now depreciating [[#739](https://github.com/nf-core/tools/issues/739)]
- Added config import for `test_full` in `nextflow.config`
- Switched depreciated `$baseDir` to `$projectDir`
- Updated minimum Nextflow version to `20.04.10`
- Make Nextflow installation less verbose in GitHub Actions [[#780](https://github.com/nf-core/tools/pull/780)]

### Linting

- Updated code to display colours in GitHub Actions log output
- Allow tests to pass with `dev` version of nf-core/tools (previous failure due to base image version)
- Lint code no longer tries to post GitHub PR comments. This is now done in a GitHub Action only.

## [v1.11 - Iron Tiger](https://github.com/nf-core/tools/releases/tag/1.11) - [2020-10-27]

### Template

- Fix command error in `awstest.yml` GitHub Action workflow.
- Allow manual triggering of AWS test GitHub Action workflows.
- Remove TODO item, which was proposing the usage of additional files beside `usage.md` and `output.md` for documentation.
- Added a Podman profile, which enables Podman as container.
- Updated linting for GitHub actions AWS tests workflows.

### Linting

- Made a base-level `Dockerfile` a warning instead of failure
- Added a lint failure if the old `bin/markdown_to_html.r` script is found
- Update `rich` package dependency and use new markup escaping to change `[[!]]` back to `[!]` again

### Other

- Pipeline sync - fetch full repo when checking out before sync
- Sync - Add GitHub actions manual trigger option

## [v1.10.2 - Copper Camel _(brought back from the dead)_](https://github.com/nf-core/tools/releases/tag/1.10.2) - [2020-07-31]

Second patch release to address some small errors discovered in the pipeline template.
Apologies for the inconvenience.

- Fix syntax error in `/push_dockerhub.yml` GitHub Action workflow
- Change `params.readPaths` -> `params.input_paths` in `test_full.config`
- Check results when posting the lint results as a GitHub comment
  - This feature is unfortunately not possible when making PRs from forks outside of the nf-core organisation for now.
- More major refactoring of the automated pipeline sync
  - New GitHub Actions matrix parallelisation of sync jobs across pipelines [[#673](https://github.com/nf-core/tools/issues/673)]
  - Removed the `--all` behaviour from `nf-core sync` as we no longer need it
  - Sync now uses a new list of pipelines on the website which does not include archived pipelines [[#712](https://github.com/nf-core/tools/issues/712)]
  - When making a PR it checks if a PR already exists - if so it updates it [[#710](https://github.com/nf-core/tools/issues/710)]
  - More tests and code refactoring for more stable code. Hopefully fixes 404 error [[#711](https://github.com/nf-core/tools/issues/711)]

## [v1.10.1 - Copper Camel _(patch)_](https://github.com/nf-core/tools/releases/tag/1.10.1) - [2020-07-30]

Patch release to fix the automatic template synchronisation, which failed in the v1.10 release.

- Improved logging: `nf-core --log-file log.txt` now saves a verbose log to disk.
- nf-core/tools GitHub Actions pipeline sync now uploads verbose log as an artifact.
- Sync - fixed several minor bugs, made logging less verbose.
- Python Rich library updated to `>=4.2.1`
- Hopefully fix git config for pipeline sync so that commit comes from @nf-core-bot
- Fix sync auto-PR text indentation so that it doesn't all show as code
- Added explicit flag `--show-passed` for `nf-core lint` instead of taking logging verbosity

## [v1.10 - Copper Camel](https://github.com/nf-core/tools/releases/tag/1.10) - [2020-07-30]

### Pipeline schema

This release of nf-core/tools introduces a major change / new feature: pipeline schema.
These are [JSON Schema](https://json-schema.org/) files that describe all of the parameters for a given
pipeline with their ID, a description, a longer help text, an optional default value, a variable _type_
(eg. `string` or `boolean`) and more.

The files will be used in a number of places:

- Automatic validation of supplied parameters when running pipelines
  - Pipeline execution can be immediately stopped if a required `param` is missing,
    or does not conform to the patterns / allowed values in the schema.
- Generation of pipeline command-line help
  - Running `nextflow run <pipeline> --help` will use the schema to generate a help text automatically
- Building online documentation on the [nf-core website](https://nf-co.re)
- Integration with 3rd party graphical user interfaces

To support these new schema files, nf-core/tools now comes with a new set of commands: `nf-core schema`.

- Pipeline schema can be generated or updated using `nf-core schema build` - this takes the parameters from
  the pipeline config file and prompts the developer for any mismatch between schema and pipeline.
  - Once a skeleton Schema file has been built, the command makes use of a new nf-core website tool to provide
    a user friendly graphical interface for developers to add content to their schema: [https://nf-co.re/pipeline_schema_builder](https://nf-co.re/pipeline_schema_builder)
- Pipelines will be automatically tested for valid schema that describe all pipeline parameters using the
  `nf-core schema lint` command (also included as part of the main `nf-core lint` command).
- Users can validate their set of pipeline inputs using the `nf-core schema validate` command.

In addition to the new schema commands, the `nf-core launch` command has been completely rewritten from
scratch to make use of the new pipeline schema. This command can use either an interactive command-line
prompt or a rich web interface to help users set parameters for a pipeline run.

The parameter descriptions and help text are fully used and embedded into the launch interfaces to make
this process as user-friendly as possible. We hope that it's particularly well suited to those new to nf-core.

Whilst we appreciate that this new feature will add a little work for pipeline developers, we're excited at
the possibilities that it brings. If you have any feedback or suggestions, please let us know either here on
GitHub or on the nf-core [`#json-schema` Slack channel](https://nfcore.slack.com/channels/json-schema).

### Python code formatting

We have adopted the use of the [Black Python code formatter](https://black.readthedocs.io/en/stable/).
This ensures a harmonised code formatting style throughout the package, from all contributors.
If you are editing any Python code in nf-core/tools you must now pass the files through Black when
making a pull-request. See [`.github/CONTRIBUTING.md`](.github/CONTRIBUTING.md) for details.

### Template

- Add `--publish_dir_mode` parameter [#585](https://github.com/nf-core/tools/issues/585)
- Isolate R library paths to those in container [#541](https://github.com/nf-core/tools/issues/541)
- Added new style of pipeline parameters JSON schema to pipeline template
- Add ability to attach MultiQC reports to completion emails when using `mail`
- Update `output.md` and add in 'Pipeline information' section describing standard NF and pipeline reporting.
- Build Docker image using GitHub Actions, then push to Docker Hub (instead of building on Docker Hub)
- Add Slack channel badge in pipeline README
- Allow multiple container tags in `ci.yml` if performing multiple tests in parallel
- Add AWS CI tests and full tests GitHub Actions workflows
- Update AWS CI tests and full tests secrets names
- Added `macs_gsize` for danRer10, based on [this post](https://biostar.galaxyproject.org/p/18272/)
- Add information about config files used for workflow execution (`workflow.configFiles`) to summary
- Fix `markdown_to_html.py` to work with Python 2 and 3.
- Change `params.reads` -> `params.input`
- Adding TODOs and MultiQC process in DSL2 template
- Change `params.readPaths` -> `params.input_paths`
- Added a `.github/.dockstore.yml` config file for automatic workflow registration with [dockstore.org](https://dockstore.org/)

### Linting

- Refactored PR branch tests to be a little clearer.
- Linting error docs explain how to add an additional branch protecton rule to the `branch.yml` GitHub Actions workflow.
- Adapted linting docs to the new PR branch tests.
- Failure for missing the readme bioconda badge is now a warn, in case this badge is not relevant
- Added test for template `{{ cookiecutter.var }}` placeholders
- Fix failure when providing version along with build id for Conda packages
- New `--json` and `--markdown` options to print lint results to JSON / markdown files
- Linting code now automatically posts warning / failing results to GitHub PRs as a comment if it can
- Added AWS GitHub Actions workflows linting
- Fail if `params.input` isn't defined.
- Beautiful new progress bar to look at whilst linting is running and awesome new formatted output on the command line :heart_eyes:
  - All made using the excellent [`rich` python library](https://github.com/willmcgugan/rich) - check it out!
- Tests looking for `TODO` strings should now ignore editor backup files. [#477](https://github.com/nf-core/tools/issues/477)

### nf-core/tools Continuous Integration

- Added CI test to check for PRs against `master` in tools repo
- CI PR branch tests fixed & now automatically add a comment on the PR if failing, explaining what is wrong
- Move some of the issue and PR templates into HTML `<!-- comments -->` so that they don't show in issues / PRs

### Other

- Describe alternative installation method via conda with `conda env create`
- nf-core/tools version number now printed underneath header artwork
- Bumped Conda version shipped with nfcore/base to 4.8.2
- Added log message when creating new pipelines that people should talk to the community about their plans
- Fixed 'on completion' emails sent using the `mail` command not containing body text.
- Improved command-line help text for nf-core/tools
- `nf-core list` now hides archived pipelines unless `--show_archived` flag is set
- Command line tools now checks if there is a new version of nf-core/tools available
  - Disable this by setting the environment variable `NFCORE_NO_VERSION_CHECK`, eg. `export NFCORE_NO_VERSION_CHECK=1`
- Better command-line output formatting of nearly all `nf-core` commands using [`rich`](https://github.com/willmcgugan/rich)

## [v1.9 - Platinum Pigeon](https://github.com/nf-core/tools/releases/tag/1.9) - [2020-02-20]

### Continuous integration

- Travis CI tests are now deprecated in favor of GitHub Actions within the pipeline template.
  - `nf-core bump-version` support has been removed for `.travis.yml`
  - `nf-core lint` now fails if a `.travis.yml` file is found
- Ported nf-core/tools Travis CI automation to GitHub Actions.
- Fixed the build for the nf-core/tools API documentation on the website

### Template

- Rewrote the documentation markdown > HTML conversion in Python instead of R
- Fixed rendering of images in output documentation [#391](https://github.com/nf-core/tools/issues/391)
- Removed the requirement for R in the conda environment
- Make `params.multiqc_config` give an _additional_ MultiQC config file instead of replacing the one that ships with the pipeline
- Ignore only `tests/` and `testing/` directories in `.gitignore` to avoid ignoring `test.config` configuration file
- Rephrase docs to promote usage of containers over Conda to ensure reproducibility
- Stage the workflow summary YAML file within MultiQC work directory

### Linting

- Removed linting for CircleCI
- Allow any one of `params.reads` or `params.input` or `params.design` before warning
- Added whitespace padding to lint error URLs
- Improved documentation for lint errors
- Allow either `>=` or `!>=` in nextflow version checks (the latter exits with an error instead of just warning) [#506](https://github.com/nf-core/tools/issues/506)
- Check that `manifest.version` ends in `dev` and throw a warning if not
  - If running with `--release` check the opposite and fail if not
- Tidied up error messages and syntax for linting GitHub actions branch tests
- Add YAML validator
- Don't print test results if we have a critical error

### Other

- Fix automatic synchronisation of the template after releases of nf-core/tools
- Improve documentation for installing `nf-core/tools`
- Replace preprint by the new nf-core publication in Nature Biotechnology :champagne:
- Use `stderr` instead of `stdout` for header artwork
- Tolerate unexpected output from `nextflow config` command
- Add social preview image
- Added a [release checklist](.github/RELEASE_CHECKLIST.md) for the tools repo

## [v1.8 - Black Sheep](https://github.com/nf-core/tools/releases/tag/1.8) - [2020-01-27]

### Continuous integration

- GitHub Actions CI workflows are now included in the template pipeline
  - Please update these files to match the existing tests that you have in `.travis.yml`
- Travis CI tests will be deprecated from the next `tools` release
- Linting will generate a warning if GitHub Actions workflows do not exist and if applicable to remove Travis CI workflow file i.e. `.travis.yml`.

### Tools helper code

- Refactored the template synchronisation code to be part of the main nf-core tool
- `nf-core bump-version` now also bumps the version string of the exported conda environment in the Dockerfile
- Updated Blacklist of synced pipelines
- Ignore pre-releases in `nf-core list`
- Updated documentation for `nf-core download`
- Fixed typo in `nf-core launch` final command
- Handle missing pipeline descriptions in `nf-core list`
- Migrate tools package CI to GitHub Actions

### Linting

- Adjusted linting to enable `patch` branches from being tested
- Warn if GitHub Actions workflows do not exist, warn if `.travis.yml` and circleCI are there
- Lint for `Singularity` file and raise error if found [#458](https://github.com/nf-core/tools/issues/458)
- Added linting of GitHub Actions workflows `linting.yml`, `ci.yml` and `branch.yml`
- Warn if pipeline name contains upper case letters or non alphabetical characters [#85](https://github.com/nf-core/tools/issues/85)
- Make CI tests of lint code pass for releases

### Template pipeline

- Fixed incorrect paths in iGenomes config as described in issue [#418](https://github.com/nf-core/tools/issues/418)
- Fixed incorrect usage of non-existent parameter in the template [#446](https://github.com/nf-core/tools/issues/446)
- Add UCSC genomes to `igenomes.config` and add paths to all genome indices
- Change `maxMultiqcEmailFileSize` parameter to `max_multiqc_email_size`
- Export conda environment in Docker file [#349](https://github.com/nf-core/tools/issues/349)
- Change remaining parameters from `camelCase` to `snake_case` [#39](https://github.com/nf-core/hic/issues/39)
  - `--singleEnd` to `--single_end`
  - `--igenomesIgnore` to `--igenomes_ignore`
  - Having the old camelCase versions of these will now throw an error
- Add `autoMounts=true` to default singularity profile
- Add in `markdownlint` checks that were being ignored by default
- Disable ansi logging in the travis CI tests
- Move `params`section from `base.config` to `nextflow.config`
- Use `env` scope to export `PYTHONNOUSERSITE` in `nextflow.config` to prevent conflicts with host Python environment
- Bump minimum Nextflow version to `19.10.0` - required to properly use `env` scope in `nextflow.config`
- Added support for nf-tower in the travis tests, using public mailbox <nf-core@mailinator.com>
- Add link to [Keep a Changelog](http://keepachangelog.com/en/1.0.0/) and [Semantic Versioning](http://semver.org/spec/v2.0.0.html) to CHANGELOG
- Adjusted `.travis.yml` checks to allow for `patch` branches to be tested
- Add Python 3.7 dependency to the `environment.yml` file
- Remove `awsbatch` profile cf [nf-core/configs#71](https://github.com/nf-core/configs/pull/71)
- Make `scrape_software_versions.py` compatible with Python3 to enable miniconda3 in [base image PR](https://github.com/nf-core/tools/pull/462)
- Add GitHub Actions workflows and respective linting
- Add `NXF_ANSI_LOG` as global environment variable to template GitHub Actions CI workflow
- Fixed global environment variable in GitHub Actions CI workflow
- Add `--awscli` parameter
- Add `README.txt` path for genomes in `igenomes.config` [nf-core/atacseq#75](https://github.com/nf-core/atacseq/issues/75)
- Fix buggy ANSI codes in pipeline summary log messages
- Add a `TODO` line in the new GitHub Actions CI test files

### Base Docker image

- Use miniconda3 instead of miniconda for a Python 3k base environment
  - If you still need Python 2 for your pipeline, add `conda-forge::python=2.7.4` to the dependencies in your `environment.yml`
- Update conda version to 4.7.12

### Other

- Updated Base Dockerfile to Conda 4.7.10
- Entirely switched from Travis-Ci.org to Travis-Ci.com for template and tools
- Improved core documentation (`-profile`)

## [v1.7 - Titanium Kangaroo](https://github.com/nf-core/tools/releases/tag/1.7) - [2019-10-07]

### Tools helper code

- The tools `create` command now sets up a `TEMPLATE` and a `dev` branch for syncing
- Fixed issue [379](https://github.com/nf-core/tools/issues/379)
- nf-core launch now uses stable parameter schema version 0.1.0
- Check that PR from patch or dev branch is acceptable by linting
- Made code compatible with Python 3.7
- The `download` command now also fetches institutional configs from nf-core/configs
- When listing pipelines, a nicer message is given for the rare case of a detached `HEAD` ref in a locally pulled pipeline. [#297](https://github.com/nf-core/tools/issues/297)
- The `download` command can now compress files into a single archive.
- `nf-core create` now fetches a logo for the pipeline from the nf-core website
- The readme should now be rendered properly on PyPI.

### Syncing

- Can now sync a targeted pipeline via command-line
- Updated Blacklist of synced pipelines
- Removed `chipseq` from Blacklist of synced pipelines
- Fixed issue [#314](https://github.com/nf-core/tools/issues/314)

### Linting

- If the container slug does not contain the nf-core organisation (for example during development on a fork), linting will raise a warning, and an error with release mode on

### Template pipeline

- Add new code for Travis CI to allow PRs from patch branches too
- Fix small typo in central readme of tools for future releases
- Small code polishing + typo fix in the template main.nf file
- Header ANSI codes no longer print `[2m` to console when using `-with-ansi`
- Switched to yaml.safe_load() to fix PyYAML warning that was thrown because of a possible [exploit](<https://github.com/yaml/pyyaml/wiki/PyYAML-yaml.load(input)-Deprecation>)
- Add `nf-core` citation
- Add proper `nf-core` logo for tools
- Add `Quick Start` section to main README of template
- Fix [Docker RunOptions](https://github.com/nf-core/tools/pull/351) to get UID and GID set in the template
- `Dockerfile` now specifically uses the proper release tag of the nfcore/base image
- Use [`file`](https://github.com/nf-core/tools/pull/354) instead of `new File`
  to avoid weird behavior such as making an `s3:/` directory locally when using
  an AWS S3 bucket as the `--outdir`.
- Fix workflow.onComplete() message when finishing pipeline
- Update URL for joining the nf-core slack to [https://nf-co.re/join/slack](https://nf-co.re/join/slack)
- Add GitHub Action for CI and Linting
- [Increased default time limit](https://github.com/nf-core/tools/issues/370) to 4h
- Add direct link to the pipeline slack channel in the contribution guidelines
- Add contributions and support heading with links to contribution guidelines and link to the pipeline slack channel in the main README
- Fix Parameters JSON due to new versionized structure
- Added conda-forge::r-markdown=1.1 and conda-forge::r-base=3.6.1 to environment
- Plain-text email template now has nf-core ASCII artwork
- Template configured to use logo fetched from website
- New option `--email_on_fail` which only sends emails if the workflow is not successful
- Add file existence check when checking software versions
- Fixed issue [#165](https://github.com/nf-core/tools/issues/165) - Use `checkIfExists`
- Consistent spacing for `if` statements
- Add sensible resource labels to `base.config`

### Other

- Bump `conda` to 4.6.14 in base nf-core Dockerfile
- Added a Code of Conduct to nf-core/tools, as only the template had this before
- TravisCI tests will now also start for PRs from `patch` branches, [to allow fixing critical issues](https://github.com/nf-core/tools/pull/392) without making a new major release

## [v1.6 - Brass Walrus](https://github.com/nf-core/tools/releases/tag/1.6) - [2020-04-09]

### Syncing

- Code refactoring to make the script more readable
- No travis build failure anymore on sync errors
- More verbose logging

### Template pipeline

- awsbatch `work-dir` checking moved to nextflow itself. Removed unsatisfiable check in main.nf template.
- Fixed markdown linting
- Tools CI testing now runs markdown lint on compiled template pipeline
- Migrated large portions of documentation to the [nf-core website](https://github.com/nf-core/nf-co.re/pull/93)
- Removed Gitter references in `.github/` directories for `tools/` and pipeline template.
- Changed `scrape_software_versions.py` to output `.csv` file
- Added `export_plots` parameter to multiqc config
- Corrected some typos as listed [here](https://github.com/nf-core/tools/issues/348) to Guidelines

### Tools helper code

- Drop [nf-core/rnaseq](https://github.com/nf-core/rnaseq]) from `blacklist.json` to make template sync available
- Updated main help command to sort the subcommands in a more logical order
- Updated readme to describe the new `nf-core launch` command
- Fix bugs in `nf-core download`
  - The _latest_ release is now fetched by default if not specified
  - Downloaded pipeline files are now properly executable.
- Fixed bugs in `nf-core list`
  - Sorting now works again
  - Output is partially coloured (better highlighting out of date pipelines)
  - Improved documentation
- Fixed bugs in `nf-core lint`
  - The order of conda channels is now correct, avoiding occasional erroneous errors that packages weren't found ([#207](https://github.com/nf-core/tools/issues/207))
  - Allow edge versions in nf-core pipelines
- Add reporting of ignored errored process
  - As a solution for [#103](https://github.com/nf-core/tools/issues/103))
- Add Bowtie2 and BWA in iGenome config file template

## [v1.5 - Iron Shark](https://github.com/nf-core/tools/releases/tag/1.5) - [2019-03-13]

### Template pipeline

- Dropped Singularity file
- Summary now logs details of the cluster profile used if from [nf-core/configs](https://github.com/nf-core/configs)
- Dockerhub is used in favor of Singularity Hub for pulling when using the Singularity profile
- Changed default container tag from latest to dev
- Brought the logo to life
- Change the default filenames for the pipeline trace files
- Remote fetch of nf-core/configs profiles fails gracefully if offline
- Remove `params.container` and just directly define `process.container` now
- Completion email now includes MultiQC report if not too big
- `params.genome` is now checked if set, to ensure that it's a valid iGenomes key
- Together with nf-core/configs, helper function now checks hostname and suggests a valid config profile
- `awsbatch` executor requires the `tracedir` not to be set to an `s3` bucket.

### Tools helper code

- New `nf-core launch` command to interactively launch nf-core pipelines from command-line
  - Works with a `parameters.settings.json` file shipped with each pipeline
  - Discovers additional `params` from the pipeline dynamically
- Drop Python 3.4 support
- `nf-core list` now only shows a value for _"is local latest version"_ column if there is a local copy.
- Lint markdown formatting in automated tests
  - Added `markdownlint-cli` for checking Markdown syntax in pipelines and tools repo
- Syncing now reads from a `blacklist.json` in order to exclude pipelines from being synced if necessary.
- Added nf-core tools API description to assist developers with the classes and functions available.
  - Docs are automatically built by Travis CI and updated on the nf-co.re website.
- Introduced test for filtering remote workflows by keyword.
- Build tools python API docs

  - Use Travis job for api doc generation and publish

- `nf-core bump-version` now stops before making changes if the linting fails
- Code test coverage
  - Introduced test for filtering remote workflows by keyword
- Linting updates
  - Now properly searches for conda packages in default channels
  - Now correctly validates version pinning for packages from PyPI
  - Updates for changes to `process.container` definition

### Other

- Bump `conda` to 4.6.7 in base nf-core Dockerfile

## [v1.4 - Tantalum Butterfly](https://github.com/nf-core/tools/releases/tag/1.4) - [2018-12-12]

### Template pipeline

- Institutional custom config profiles moved to github `nf-core/configs`
  - These will now be maintained centrally as opposed to being shipped with the pipelines in `conf/`
  - Load `base.config` by default for all profiles
  - Removed profiles named `standard` and `none`
  - Added parameter `--igenomesIgnore` so `igenomes.config` is not loaded if parameter clashes are observed
  - Added parameter `--custom_config_version` for custom config version control. Can use this parameter to provide commit id for reproducibility. Defaults to `master`
  - Deleted custom configs from template in `conf/` directory i.e. `uzh.config`, `binac.config` and `cfc.config`
- `multiqc_config` and `output_md` are now put into channels instead of using the files directly (see issue [#222](https://github.com/nf-core/tools/issues/222))
- Added `local.md` to cookiecutter template in `docs/configuration/`. This was referenced in `README.md` but not present.
- Major overhaul of docs to add/remove parameters, unify linking of files and added description for providing custom configs where necessary
- Travis: Pull the `dev` tagged docker image for testing
- Removed UPPMAX-specific documentation from the template.

### Tools helper code

- Make Travis CI tests fail on pull requests if the `CHANGELOG.md` file hasn't been updated
- Minor bugfixing in Python code (eg. removing unused import statements)
- Made the web requests caching work on multi-user installations
- Handle exception if nextflow isn't installed
- Linting: Update for Travis: Pull the `dev` tagged docker image for testing

## [v1.3 - Citreous Swordfish](https://github.com/nf-core/tools/releases/tag/1.3) - [2018-11-21]

- `nf-core create` command line interface updated
  - Interactive prompts for required arguments if not given
  - New flag for workflow author
- Updated channel order for bioconda/conda-forge channels in environment.yaml
- Increased code coverage for sub command `create` and `licenses`
- Fixed nasty dependency hell issue between `pytest` and `py` package in Python 3.4.x
- Introduced `.coveragerc` for pytest-cov configuration, which excludes the pipeline template now from being reported
- Fix [189](https://github.com/nf-core/tools/issues/189): Check for given conda and PyPi package dependencies, if their versions exist
- Added profiles for `cfc`,`binac`, `uzh` that can be synced across pipelines
  - Ordering alphabetically for profiles now
- Added `pip install --upgrade pip` to `.travis.yml` to update pip in the Travis CI environment

## [v1.2](https://github.com/nf-core/tools/releases/tag/1.2) - [2018-10-01]

- Updated the `nf-core release` command
  - Now called `nf-core bump-versions` instead
  - New flag `--nextflow` to change the required nextflow version instead
- Template updates
  - Simpler installation of the `nf-core` helper tool, now directly from PyPI
  - Bump minimum nextflow version to `0.32.0` - required for built in `manifest.nextflowVersion` check and access to `workflow.manifest` variables from within nextflow scripts
  - New `withName` syntax for configs
  - Travis tests fail if PRs come against the `master` branch, slightly refactored
  - Improved GitHub contributing instructions and pull request / issue templates
- New lint tests
  - `.travis.yml` test for PRs made against the `master` branch
  - Automatic `--release` option not used if the travis repo is `nf-core/tools`
  - Warnings if depreciated variables `params.version` and `params.nf_required_version` are found
- New `nf-core licences` subcommand to show licence for each conda package in a workflow
- `nf-core list` now has options for sorting pipeline nicely
- Latest version of conda used in nf-core base docker image
- Updated PyPI deployment to correctly parse the markdown readme (hopefully!)
- New GitHub contributing instructions and pull request template

## [v1.1](https://github.com/nf-core/tools/releases/tag/1.1) - [2018-08-14]

Very large release containing lots of work from the first nf-core hackathon, held in SciLifeLab Stockholm.

- The [Cookiecutter template](https://github.com/nf-core/cookiecutter) has been merged into tools
  - The old repo above has been archived
  - New pipelines are now created using the command `nf-core create`
  - The nf-core template and associated linting are now controlled under the same version system
- Large number of template updates and associated linting changes
  - New simplified cookiecutter variable usage
  - Refactored documentation - simplified and reduced duplication
  - Better `manifest` variables instead of `params` for pipeline name and version
  - New integrated nextflow version checking
  - Updated travis docker pull command to use tagging to allow release tests to pass
  - Reverted Docker and Singularity syntax to use `ENV` hack again
- Improved Python readme parsing for PyPI
- Updated Travis tests to check that the correct `dev` branch is being targeted
- New sync tool to automate pipeline updates
  - Once initial merges are complete, a nf-core bot account will create PRs for future template updates

## [v1.0.1](https://github.com/nf-core/tools/releases/tag/1.0.1) - [2018-07-18]

The version 1.0 of nf-core tools cannot be installed from PyPi. This patch fixes it, by getting rid of the requirements.txt plus declaring the dependent modules in the setup.py directly.

## [v1.0](https://github.com/nf-core/tools/releases/tag/1.0) - [2018-06-12]

Initial release of the nf-core helper tools package. Currently includes four subcommands:

- `nf-core list`: List nf-core pipelines with local info
- `nf-core download`: Download a pipeline and singularity container
- `nf-core lint`: Check pipeline against nf-core guidelines
- `nf-core release`: Update nf-core pipeline version number<|MERGE_RESOLUTION|>--- conflicted
+++ resolved
@@ -15,11 +15,8 @@
 
 ### Linting
 
-<<<<<<< HEAD
 - linting a pipeline also lints the installed subworkflows ([#2677](https://github.com/nf-core/tools/pull/2677))
-=======
 - environment.yml name must be lowercase ([#2676](https://github.com/nf-core/tools/pull/2676))
->>>>>>> b0eb8d29
 
 ### Modules
 
