--- conflicted
+++ resolved
@@ -22,11 +22,8 @@
 * Refactored `nf-core modules` command into one file per command [#1124](https://github.com/nf-core/tools/pull/1124)
 * Updated `nf-core modules remove` to also remove entry in `modules.json` file ([#1115](https://github.com/nf-core/tools/issues/1115))
 * Bugfix: Interactive prompt for `nf-core modules install` was receiving too few arguments
-<<<<<<< HEAD
 * Added progress bar to creation of 'modules.json'
-=======
 * Updated `nf-core modules list` to show versions of local modules
->>>>>>> 544d4092
 
 #### Sync
 
