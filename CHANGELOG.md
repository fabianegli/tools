# nf-core/tools: Changelog

## v2.7dev

### Template

- Fix lint warnings for `samplesheet_check.nf` module
- Check that the workflow name provided with a template doesn't contain dashes ([#1822](https://github.com/nf-core/tools/pull/1822))

### Linting

### General

- Fix error in tagging GitPod docker images during releases
- `nf-core sync` now supports the template YAML file using `-t/--template-yaml`.
- Fix bug when updating modules from old version in old folder structure
- Don't remove local copy of modules repo, only update it with fetch ([#1881](https://github.com/nf-core/tools/pull/1881))
- Add subworkflow commands create-test-yml, create and install ([#1897](https://github.com/nf-core/tools/pull/1897))
- Update subworkflows install so it installs also imported modules and subworkflows ([#1904](https://github.com/nf-core/tools/pull/1904))
- Improve test coverage of sync.py
- `check_up_to_date()` function from `modules_json` also checks for subworkflows.
- The default branch can now be specified when creating a new pipeline repo [#1959](https://github.com/nf-core/tools/pull/1959).
- Only warn when checking that the pipeline directory contains a `main.nf` and a `nextflow.config` file if the pipeline is not an nf-core pipeline [#1964](https://github.com/nf-core/tools/pull/1964)
<<<<<<< HEAD
- Mock biocontainers and anaconda api calls in modules and subworkflows tests [#1966](https://github.com/nf-core/tools/pull/1966)
=======
- Add file `versions.yml` when generating `test.yml` with `nf-core modules create-test-yml` but don't check for md5sum [#1963](https://github.com/nf-core/tools/pull/1963)
>>>>>>> 81af6b7d

### Modules

- Update patch file paths if the modules directory has the old structure ([#1878](https://github.com/nf-core/tools/pull/1878))

## [v2.6 - Tin Octopus](https://github.com/nf-core/tools/releases/tag/2.6) - [2022-10-04]

### Template

- Add template for subworkflows
- Add `actions/upload-artifact` step to the awstest workflows, to expose the debug log file
- Add `prettier` as a requirement to Gitpod Dockerimage
- Bioconda incompatible conda channel setups now result in more informative error messages ([#1812](https://github.com/nf-core/tools/pull/1812))
- Improve template customisation documentation ([#1821](https://github.com/nf-core/tools/pull/1821))
- Update MultiQC module, update supplying MultiQC default and custom config and logo files to module
- Add a 'recommend' methods description text to MultiQC to help pipeline users report pipeline usage in publications ([#1749](https://github.com/nf-core/tools/pull/1749))
- Fix template spacing modified by JINJA ([#1830](https://github.com/nf-core/tools/pull/1830))
- Fix MultiQC execution on template [#1855](https://github.com/nf-core/tools/pull/1855)
- Don't skip including `base.config` when skipping nf-core/configs

### Linting

- Pipelines: Check that the old renamed `lib` files are not still present:
  - `Checks.groovy` -> `Utils.groovy`
  - `Completion.groovy` -> `NfcoreTemplate.groovy`
  - `Workflow.groovy` -> `WorkflowMain.groovy`

### General

- Add function to enable chat notifications on MS Teams, accompanied by `hook_url` param to enable it.
- Schema: Remove `allOf` if no definition groups are left.
- Use contextlib to temporarily change working directories ([#1819](https://github.com/nf-core/tools/pull/1819))
- More helpful error messages if `nf-core download` can't parse a singularity image download
- Add `nf-core subworkflows create` command

### Modules

- If something is wrong with the local repo cache, offer to delete it and try again ([#1850](https://github.com/nf-core/tools/issues/1850))
- Restructure code to work with the directory restructuring in [modules](https://github.com/nf-core/modules/pull/2141) ([#1859](https://github.com/nf-core/tools/pull/1859))
- Make `label: process_single` default when creating a new module

## [v2.5.1 - Gold Otter Patch](https://github.com/nf-core/tools/releases/tag/2.5.1) - [2022-08-31]

- Patch release to fix black linting in pipelines ([#1789](https://github.com/nf-core/tools/pull/1789))
- Add isort options to pyproject.toml ([#1792](https://github.com/nf-core/tools/pull/1792))
- Lint pyproject.toml file exists and content ([#1795](https://github.com/nf-core/tools/pull/1795))
- Update GitHub PyPI package release action to v1 ([#1785](https://github.com/nf-core/tools/pull/1785))

### Template

- Update GitHub actions to use nodejs16 ([#1944](https://github.com/nf-core/tools/pull/1944))

## [v2.5 - Gold Otter](https://github.com/nf-core/tools/releases/tag/2.5) - [2022-08-30]

### Template

- Bumped Python version to 3.7 in the GitHub linting in the workflow template ([#1680](https://github.com/nf-core/tools/pull/1680))
- Fix bug in pipeline readme logo URL ([#1590](https://github.com/nf-core/tools/pull/1590))
- Switch CI to use [setup-nextflow](https://github.com/nf-core/setup-nextflow) action to install Nextflow ([#1650](https://github.com/nf-core/tools/pull/1650))
- Add `CITATION.cff` [#361](https://github.com/nf-core/tools/issues/361)
- Add Gitpod and Mamba profiles to the pipeline template ([#1673](https://github.com/nf-core/tools/pull/1673))
- Remove call to `getGenomeAttribute` in `main.nf` when running `nf-core create` without iGenomes ([#1670](https://github.com/nf-core/tools/issues/1670))
- Make `nf-core create` fail if Git default branch name is dev or TEMPLATE ([#1705](https://github.com/nf-core/tools/pull/1705))
- Convert `console` snippets to `bash` snippets in the template where applicable ([#1729](https://github.com/nf-core/tools/pull/1729))
- Add `branch` field to module entries in `modules.json` to record what branch a module was installed from ([#1728](https://github.com/nf-core/tools/issues/1728))
- Add customisation option to remove all GitHub support with `nf-core create` ([#1766](https://github.com/nf-core/tools/pull/1766))

### Linting

- Check that the `.prettierignore` file exists and that starts with the same content.
- Update `readme.py` nf version badge validation regexp to accept any signs before version number ([#1613](https://github.com/nf-core/tools/issues/1613))
- Add isort configuration and GitHub workflow ([#1538](https://github.com/nf-core/tools/pull/1538))
- Use black also to format python files in workflows ([#1563](https://github.com/nf-core/tools/pull/1563))
- Add check for mimetype in the `input` parameter. ([#1647](https://github.com/nf-core/tools/issues/1647))
- Check that the singularity and docker tags are parsable. Add `--fail-warned` flag to `nf-core modules lint` ([#1654](https://github.com/nf-core/tools/issues/1654))
- Handle exception in `nf-core modules lint` when process name doesn't start with process ([#1733](https://github.com/nf-core/tools/issues/1733))

### General

- Remove support for Python 3.6 ([#1680](https://github.com/nf-core/tools/pull/1680))
- Add support for Python 3.9 and 3.10 ([#1680](https://github.com/nf-core/tools/pull/1680))
- Invoking Python with optimizations no longer affects the program control flow ([#1685](https://github.com/nf-core/tools/pull/1685))
- Update `readme` to drop `--key` option from `nf-core modules list` and add the new pattern syntax
- Add `--fail-warned` flag to `nf-core lint` to make warnings fail ([#1593](https://github.com/nf-core/tools/pull/1593))
- Add `--fail-warned` flag to pipeline linting workflow ([#1593](https://github.com/nf-core/tools/pull/1593))
- Updated the nf-core package requirements ([#1620](https://github.com/nf-core/tools/pull/1620), [#1757](https://github.com/nf-core/tools/pull/1757), [#1756](https://github.com/nf-core/tools/pull/1756))
- Remove dependency of the mock package and use unittest.mock instead ([#1696](https://github.com/nf-core/tools/pull/1696))
- Fix and improve broken test for Singularity container download ([#1622](https://github.com/nf-core/tools/pull/1622))
- Use [`$XDG_CACHE_HOME`](https://specifications.freedesktop.org/basedir-spec/basedir-spec-latest.html) or `~/.cache` instead of `$XDG_CONFIG_HOME` or `~/config/` as base directory for API cache
- Switch CI to use [setup-nextflow](https://github.com/nf-core/setup-nextflow) action to install Nextflow ([#1650](https://github.com/nf-core/tools/pull/1650))
- Add tests for `nf-core modules update` and `ModulesJson`.
- Add CI for GitLab remote [#1646](https://github.com/nf-core/tools/issues/1646)
- Add `CITATION.cff` [#361](https://github.com/nf-core/tools/issues/361)
- Allow customization of the `nf-core` pipeline template when using `nf-core create` ([#1548](https://github.com/nf-core/tools/issues/1548))
- Add Refgenie integration: updating of nextflow config files with a refgenie database ([#1090](https://github.com/nf-core/tools/pull/1090))
- Fix `--key` option in `nf-core lint` when supplying a module lint test name ([#1681](https://github.com/nf-core/tools/issues/1681))
- Add `no_git=True` when creating a new pipeline and initialising a git repository is not needed in `nf-core lint` and `nf-core bump-version` ([#1709](https://github.com/nf-core/tools/pull/1709))
- Move `strip_ansi_code` function in lint to `utils.py`
- Simplify control flow and don't use equality comparison for `None` and booleans
- Replace use of the deprecated `distutils` Version object with that from `packaging` ([#1735](https://github.com/nf-core/tools/pull/1735))
- Add code to cancel CI run if a new run starts ([#1760](https://github.com/nf-core/tools/pull/1760))
- CI for the API docs generation now uses the ubuntu-latest base image ([#1762](https://github.com/nf-core/tools/pull/1762))
- Add option to hide progress bars in `nf-core lint` and `nf-core modules lint` with `--hide-progress`.

### Modules

- Add `--fix-version` flag to `nf-core modules lint` command to update modules to the latest version ([#1588](https://github.com/nf-core/tools/pull/1588))
- Fix a bug in the regex extracting the version from biocontainers URLs ([#1598](https://github.com/nf-core/tools/pull/1598))
- Update how we interface with git remotes. ([#1626](https://github.com/nf-core/tools/issues/1626))
- Add prompt for module name to `nf-core modules info` ([#1644](https://github.com/nf-core/tools/issues/1644))
- Update docs with example of custom git remote ([#1645](https://github.com/nf-core/tools/issues/1645))
- Command `nf-core modules test` obtains module name suggestions from installed modules ([#1624](https://github.com/nf-core/tools/pull/1624))
- Add `--base-path` flag to `nf-core modules` to specify the base path for the modules in a remote. Also refactored `modules.json` code. ([#1643](https://github.com/nf-core/tools/issues/1643)) Removed after ([#1754](https://github.com/nf-core/tools/pull/1754))
- Rename methods in `ModulesJson` to remove explicit reference to `modules.json`
- Fix inconsistencies in the `--save-diff` flag `nf-core modules update`. Refactor `nf-core modules update` ([#1536](https://github.com/nf-core/tools/pull/1536))
- Fix bug in `ModulesJson.check_up_to_date` causing it to ask for the remote of local modules
- Handle errors when updating module version with `nf-core modules update --fix-version` ([#1671](https://github.com/nf-core/tools/pull/1671))
- Make `nf-core modules update --save-diff` work when files were created or removed ([#1694](https://github.com/nf-core/tools/issues/1694))
- Get the latest common build for Docker and Singularity containers of a module ([#1702](https://github.com/nf-core/tools/pull/1702))
- Add short option for `--no-pull` option in `nf-core modules`
- Add `nf-core modules patch` command ([#1312](https://github.com/nf-core/tools/issues/1312))
- Add support for patch in `nf-core modules update` command ([#1312](https://github.com/nf-core/tools/issues/1312))
- Add support for patch in `nf-core modules lint` command ([#1312](https://github.com/nf-core/tools/issues/1312))
- Add support for custom remotes in `nf-core modules lint` ([#1715](https://github.com/nf-core/tools/issues/1715))
- Make `nf-core modules` commands work with arbitrary git remotes ([#1721](https://github.com/nf-core/tools/issues/1721))
- Add links in `README.md` for `info` and `patch` commands ([#1722](https://github.com/nf-core/tools/issues/1722)])
- Fix misc. issues with `--branch` and `--base-path` ([#1726](https://github.com/nf-core/tools/issues/1726))
- Add `branch` field to module entries in `modules.json` to record what branch a module was installed from ([#1728](https://github.com/nf-core/tools/issues/1728))
- Fix broken link in `nf-core modules info`([#1745](https://github.com/nf-core/tools/pull/1745))
- Fix unbound variable issues and minor refactoring [#1742](https://github.com/nf-core/tools/pull/1742/)
- Recreate modules.json file instead of complaining about incorrectly formatted file. ([#1741](https://github.com/nf-core/tools/pull/1741)
- Add support for patch when creating `modules.json` file ([#1752](https://github.com/nf-core/tools/pull/1752))

## [v2.4.1 - Cobolt Koala Patch](https://github.com/nf-core/tools/releases/tag/2.4) - [2022-05-16]

- Patch release to try to fix the template sync ([#1585](https://github.com/nf-core/tools/pull/1585))
- Avoid persistent temp files from pytests ([#1566](https://github.com/nf-core/tools/pull/1566))
- Add option to trigger sync manually on just nf-core/testpipeline

## [v2.4 - Cobolt Koala](https://github.com/nf-core/tools/releases/tag/2.4) - [2022-05-16]

### Template

- Read entire lines when sniffing the samplesheet format (fix [#1561](https://github.com/nf-core/tools/issues/1561))
- Add actions workflow to respond to `@nf-core-bot fix linting` comments on pipeline PRs
- Fix Prettier formatting bug in completion email HTML template ([#1509](https://github.com/nf-core/tools/issues/1509))
- Fix bug in pipeline readme logo URL
- Set the default DAG graphic output to HTML to have a default that does not depend on Graphviz being installed on the host system ([#1512](https://github.com/nf-core/tools/pull/1512)).
- Removed retry strategy for AWS tests CI, as Nextflow now handles spot instance retries itself
- Add `.prettierignore` file to stop Prettier linting tests from running over test files
- Made module template test command match the default used in `nf-core modules create-test-yml` ([#1562](https://github.com/nf-core/tools/issues/1562))
- Removed black background from Readme badges now that GitHub has a dark mode, added Tower launch badge.
- Don't save md5sum for `versions.yml` when running `nf-core modules create-test-yml` ([#1511](https://github.com/nf-core/tools/pull/1511))

### General

- Add actions workflow to respond to `@nf-core-bot fix linting` comments on nf-core/tools PRs
- Use [`$XDG_CONFIG_HOME`](https://specifications.freedesktop.org/basedir-spec/basedir-spec-latest.html) or `~/.config/nf-core` instead of `~/.nfcore` for API cache (the latter can be safely deleted)
- Consolidate GitHub API calls into a shared function that uses authentication from the [`gh` GitHub cli tool](https://cli.github.com/) or `GITHUB_AUTH_TOKEN` to avoid rate limiting ([#1499](https://github.com/nf-core/tools/pull/1499))
- Add an empty line to `modules.json`, `params.json` and `nextflow-schema.json` when dumping them to avoid prettier errors.
- Remove empty JSON schema definition groups to avoid usage errors ([#1419](https://github.com/nf-core/tools/issues/1419))
- Bumped the minimum version of `rich` from `v10` to `v10.7.0`

### Modules

- Add a new command `nf-core modules mulled` which can generate the name for a multi-tool container image.
- Add a new command `nf-core modules test` which runs pytests locally.
- Print include statement to terminal when `modules install` ([#1520](https://github.com/nf-core/tools/pull/1520))
- Allow follow links when generating `test.yml` file with `nf-core modules create-test-yml` ([1570](https://github.com/nf-core/tools/pull/1570))
- Escaped test run output before logging it, to avoid a rich `MarkupError`

### Linting

- Don't allow a `.nf-core.yaml` file, should be `.yml` ([#1515](https://github.com/nf-core/tools/pull/1515)).
- `shell` blocks now recognised to avoid error `when: condition has too many lines` ([#1557](https://github.com/nf-core/tools/issues/1557))
- Fixed error when using comments after `input` tuple lines ([#1542](https://github.com/nf-core/tools/issues/1542))
- Don't lint the `shell` block when `script` is used ([1558](https://github.com/nf-core/tools/pull/1558))
- Check that `template` is used in `script` blocks
- Tweaks to CLI output display of lint results

## [v2.3.2 - Mercury Vulture Fixed Formatting](https://github.com/nf-core/tools/releases/tag/2.3.2) - [2022-03-24]

Very minor patch release to fix the full size AWS tests and re-run the template sync, which partially failed due to GitHub pull-requests being down at the time of release.

### Template

- Updated the AWS GitHub actions to let nf-core/tower-action use it's defaults for pipeline and git sha ([#1488](https://github.com/nf-core/tools/pull/1488))
- Add prettier editor extension to `gitpod.yml` in template ([#1485](https://github.com/nf-core/tools/pull/1485))
- Remove traces of markdownlint in the template ([#1486](https://github.com/nf-core/tools/pull/1486)
- Remove accidentally added line in `CHANGELOG.md` in the template ([#1487](https://github.com/nf-core/tools/pull/1487))
- Update linting to check that `.editorconfig` is there and `.yamllint.yml` isn't.

## [v2.3.1 - Mercury Vulture Formatting](https://github.com/nf-core/tools/releases/tag/2.3.1) - [2022-03-23]

This patch release is primarily to address problems that we had in the v2.3 release with code linting.
Instead of resolving those specific issues, we chose to replace the linting tools (`markdownlint`, `yamllint`) with a new tool: [_Prettier_](https://prettier.io)

This is a fairly major change and affects a lot of files. However, it will hopefully simplify future usage.
Prettier can auto-format many different file formats (for pipelines the most relevant are markdown and YAML) and is extensible with plugins ([Nextflow](https://github.com/nf-core/prettier-plugin-nextflow), anyone?).
It tends to be a bit less strict than `markdownlint` and `yamllint` and importantly _can fix files for you_ rather than just complaining.

The sync PR may be a little big because of many major changes (whitespace, quotation mark styles etc).
To help with the merge, _**we highly recommend running Prettier on your pipeline's codebase before attempting the template merge**_.
If you take this approach, please copy `.editorconfig` and `.prettierrc.yml` from the template to your pipeline root first,
as they configure the behaviour of Prettier.

To run Prettier, go to the base of the repository where `.editorconfig` and `.prettierrc.yml` are located.
Make sure your `git status` is clean so that the changes don't affect anything you're working on and run:

```bash
prettier --write .
```

This runs Prettier and tells it to fix any issues it finds in place.

Please note that there are many excellent integrations for Prettier available, for example VSCode can be set up to automatically format files on save.

### Template

- Replace `markdownlint` and `yamllint` with [_Prettier_](https://prettier.io) for linting formatting / whitespace ([#1470](https://github.com/nf-core/tools/pull/1470))
- Add CI test using `editorconfig-checker` for other file types to look for standardised indentation and formatting ([#1476](https://github.com/nf-core/tools/pull/1476))
- Add md5sum check of `versions.yml` to `test.yml` on the modules template.
- Update bundled module wrappers to latest versions ([#1462](https://github.com/nf-core/tools/pull/1462))
- Renamed `assets/multiqc_config.yaml` to `assets/multiqc_config.yml` (`yml` not `yaml`) ([#1471](https://github.com/nf-core/tools/pull/1471))

### General

- Convert nf-core/tools API / lint test documentation to MyST ([#1245](https://github.com/nf-core/tools/pull/1245))
- Build documentation for the `nf-core modules lint` tests ([#1250](https://github.com/nf-core/tools/pull/1250))
- Fix some colours in the nf-core/tools API docs ([#1467](https://github.com/nf-core/tools/pull/1467))
- Install tools inside GitPod Docker using the repo itself and not from Conda.
- Rewrite GitHub Actions workflow for publishing the GitPod Docker image.
- Improve config for PyTest so that you can run `pytest` instead of `pytest tests/` ([#1461](https://github.com/nf-core/tools/pull/1461))
- New pipeline lint test `multiqc_config` that checks YAML structure instead of basic file contents ([#1461](https://github.com/nf-core/tools/pull/1461))
- Updates to the GitPod docker image to install the latest version of nf-core/tools

## [v2.3 - Mercury Vulture](https://github.com/nf-core/tools/releases/tag/2.3) - [2022-03-15]

### Template

- Removed mention of `--singularity_pull_docker_container` in pipeline `README.md`
- Replaced equals with ~ in nf-core headers, to stop false positive unresolved conflict errors when committing with VSCode.
- Add retry strategy for AWS megatests after releasing [nf-core/tower-action v2.2](https://github.com/nf-core/tower-action/releases/tag/v2.2)
- Added `.nf-core.yml` file with `repository_type: pipeline` for modules commands
- Update igenomes path to the `BWAIndex` to fetch the whole `version0.6.0` folder instead of only the `genome.fa` file
- Remove pinned Node version in the GitHub Actions workflows, to fix errors with `markdownlint`
- Bumped `nf-core/tower-action` to `v3` and removed `pipeline` and `revision` from the AWS workflows, which were not needed
- Add yamllint GitHub Action.
- Add `.yamllint.yml` to avoid line length and document start errors ([#1407](https://github.com/nf-core/tools/issues/1407))
- Add `--publish_dir_mode` back into the pipeline template ([nf-core/rnaseq#752](https://github.com/nf-core/rnaseq/issues/752#issuecomment-1039451607))
- Add optional loading of of pipeline-specific institutional configs to `nextflow.config`
- Make `--outdir` a mandatory parameter ([nf-core/tools#1415](https://github.com/nf-core/tools/issues/1415))

### General

- Updated `nf-core download` to work with latest DSL2 syntax for containers ([#1379](https://github.com/nf-core/tools/issues/1379))
- Made `nf-core modules create` detect repository type with explicit `.nf-core.yml` instead of random readme stuff ([#1391](https://github.com/nf-core/tools/pull/1391))
- Added a Gitpod environment and Dockerfile ([#1384](https://github.com/nf-core/tools/pull/1384))
  - Adds conda, Nextflow, nf-core, pytest-workflow, mamba, and pip to base Gitpod Docker image.
  - Adds GH action to build and push Gitpod Docker image.
  - Adds Gitpod environment to template.
  - Adds Gitpod environment to tools with auto build of nf-core tool.
- Shiny new command-line help formatting ([#1403](https://github.com/nf-core/tools/pull/1403))
- Call the command line help with `-h` as well as `--help` (was formerly just the latter) ([#1404](https://github.com/nf-core/tools/pull/1404))
- Add `.yamllint.yml` config file to avoid line length and document start errors in the tools repo itself.
- Switch to `yamllint-github-action`to be able to configure yaml lint exceptions ([#1404](https://github.com/nf-core/tools/issues/1413))
- Prevent module linting KeyError edge case ([#1321](https://github.com/nf-core/tools/issues/1321))
- Bump-versions: Don't trim the trailing newline on files, causes editorconfig linting to fail ([#1265](https://github.com/nf-core/tools/issues/1265))
- Handle exception in `nf-core list` when a broken git repo is found ([#1273](https://github.com/nf-core/tools/issues/1273))
- Updated URL for pipeline lint test docs ([#1348](https://github.com/nf-core/tools/issues/1348))
- Updated `nf-core create` to tolerate failures and retry when fetching pipeline logos from the website ([#1369](https://github.com/nf-core/tools/issues/1369))
- Modified the CSS overriding `sphinx_rtd_theme` default colors to fix some glitches in the API documentation ([#1294](https://github.com/nf-core/tools/issues/1294))

### Modules

- New command `nf-core modules info` that prints nice documentation about a module to the terminal :sparkles: ([#1427](https://github.com/nf-core/tools/issues/1427))
- Linting a pipeline now fails instead of warning if a local copy of a module does not match the remote ([#1313](https://github.com/nf-core/tools/issues/1313))
- Fixed linting bugs where warning was incorrectly generated for:
  - `Module does not emit software version`
  - `Container versions do not match`
  - `input:` / `output:` not being specified in module
  - Allow for containers from other biocontainers resource as defined [here](https://github.com/nf-core/modules/blob/cde237e7cec07798e5754b72aeca44efe89fc6db/modules/cat/fastq/main.nf#L7-L8)
- Fixed traceback when using `stageAs` syntax as defined [here](https://github.com/nf-core/modules/blob/cde237e7cec07798e5754b72aeca44efe89fc6db/modules/cat/fastq/main.nf#L11)
- Added `nf-core schema docs` command to output pipline parameter documentation in Markdown format for inclusion in GitHub and other documentation systems ([#741](https://github.com/nf-core/tools/issues/741))
- Allow conditional process execution from the configuration file ([#1393](https://github.com/nf-core/tools/pull/1393))
- Add linting for when condition([#1397](https://github.com/nf-core/tools/pull/1397))
- Added modules ignored table to `nf-core modules bump-versions`. ([#1234](https://github.com/nf-core/tools/issues/1234))
- Added `--conda-package-version` flag for specifying version of conda package in `nf-core modules create`. ([#1238](https://github.com/nf-core/tools/issues/1238))
- Add option of writing diffs to file in `nf-core modules update` using either interactive prompts or the new `--diff-file` flag.
- Fixed edge case where module names that were substrings of other modules caused both to be installed ([#1380](https://github.com/nf-core/tools/issues/1380))
- Tweak handling of empty files when generating the test YAML ([#1376](https://github.com/nf-core/tools/issues/1376))
  - Fail linting if a md5sum for an empty file is found (instead of a warning)
  - Don't skip the md5 when generating a test file if an empty file is found (so that linting fails and can be manually checked)
- Linting checks test files for `TODO` statements as well as the main module code ([#1271](https://github.com/nf-core/tools/issues/1271))
- Handle error if `manifest` isn't set in `nextflow.config` ([#1418](https://github.com/nf-core/tools/issues/1418))

## [v2.2 - Lead Liger](https://github.com/nf-core/tools/releases/tag/2.2) - [2021-12-14]

### Template

- Update repo logos to utilize [GitHub's `#gh-light/dark-mode-only`](https://docs.github.com/en/github/writing-on-github/getting-started-with-writing-and-formatting-on-github/basic-writing-and-formatting-syntax#specifying-the-theme-an-image-is-shown-to), to switch between logos optimized for light or dark themes. The old repo logos have to be removed (in `docs/images` and `assets/`).
- Deal with authentication with private repositories
- Bump minimun Nextflow version to 21.10.3
- Convert pipeline template to updated Nextflow DSL2 syntax
- Solve circular import when importing `nf_core.modules.lint`
- Disable cache in `nf_core.utils.fetch_wf_config` while performing `test_wf_use_local_configs`.
- Modify software version channel handling to support multiple software version emissions (e.g. from mulled containers), and multiple software versions.
- Update `dumpsoftwareversion` module to correctly report versions with trailing zeros.
- Remove `params.hostnames` from the pipeline template ([#1304](https://github.com/nf-core/tools/issues/1304))
- Update `.gitattributes` to mark installed modules and subworkflows as `linguist-generated` ([#1311](https://github.com/nf-core/tools/issues/1311))
- Adding support for [Julia](https://julialang.org) package environments to `nextflow.config`([#1317](https://github.com/nf-core/tools/pull/1317))
- New YAML issue templates for pipeline bug reports and feature requests, with a much richer interface ([#1165](https://github.com/nf-core/tools/pull/1165))
- Update AWS test GitHub Actions to use v2 of [nf-core/tower-action](https://github.com/nf-core/tower-action)
- Post linting comment even when `linting.yml` fails
- Update `CONTRIBUTION.md` bullets to remove points related to `scrape_software_versions.py`
- Update AWS test to set Nextflow version to 21.10.3

### General

- Made lint check for parameters defaults stricter [[#992](https://github.com/nf-core/tools/issues/992)]
  - Default values in `nextflow.config` must match the defaults given in the schema (anything with `{` in, or in `main.nf` is ignored)
  - Defaults in `nextflow.config` must now match the variable _type_ specified in the schema
  - If you want the parameter to not have a default value, use `null`
  - Strings set to `false` or an empty string in `nextflow.config` will now fail linting
- Bump minimun Nextflow version to 21.10.3
- Changed `questionary` `ask()` to `unsafe_ask()` to not catch `KeyboardInterupts` ([#1237](https://github.com/nf-core/tools/issues/1237))
- Fixed bug in `nf-core launch` due to revisions specified with `-r` not being added to nextflow command. ([#1246](https://github.com/nf-core/tools/issues/1246))
- Update regex in `readme` test of `nf-core lint` to agree with the pipeline template ([#1260](https://github.com/nf-core/tools/issues/1260))
- Update 'fix' message in `nf-core lint` to conform to the current command line options. ([#1259](https://github.com/nf-core/tools/issues/1259))
- Fixed bug in `nf-core list` when `NXF_HOME` is set
- Run CI test used to create and lint/run the pipeline template with minimum and latest edge release of NF ([#1304](https://github.com/nf-core/tools/issues/1304))
- New YAML issue templates for tools bug reports and feature requests, with a much richer interface ([#1165](https://github.com/nf-core/tools/pull/1165))
- Handle synax errors in Nextflow config nicely when running `nf-core schema build` ([#1267](https://github.com/nf-core/tools/pull/1267))
- Erase temporary files and folders while performing Python tests (pytest)
- Remove base `Dockerfile` used for DSL1 pipeline container builds
- Run tests with Python 3.10
- [#1363](https://github.com/nf-core/tools/pull/1363) Fix tools CI workflow nextflow versions.

### Modules

- Fixed typo in `module_utils.py`.
- Fixed failing lint test when process section was missing from module. Also added the local failing tests to the warned section of the output table. ([#1235](https://github.com/nf-core/tools/issues/1235))
- Added `--diff` flag to `nf-core modules update` which shows the diff between the installed files and the versions
- Update `nf-core modules create` help texts which were not changed with the introduction of the `--dir` flag
- Check if README is from modules repo
- Update module template to DSL2 v2.0 (remove `functions.nf` from modules template and updating `main.nf` ([#1289](https://github.com/nf-core/tools/pull/))
- Substitute get process/module name custom functions in module `main.nf` using template replacement ([#1284](https://github.com/nf-core/tools/issues/1284))
- Check test YML file for md5sums corresponding to empty files ([#1302](https://github.com/nf-core/tools/issues/1302))
- Exit with an error if empty files are found when generating the test YAML file ([#1302](https://github.com/nf-core/tools/issues/1302))

## [v2.1 - Zinc Zebra](https://github.com/nf-core/tools/releases/tag/2.1) - [2021-07-27]

### Template

- Correct regex pattern for file names in `nextflow_schema.json`
- Remove `.` from nf-core/tools command examples
- Update Nextflow installation link in pipeline template ([#1201](https://github.com/nf-core/tools/issues/1201))
- Command `hostname` is not portable [[#1212](https://github.com/nf-core/tools/pull/1212)]
- Changed how singularity and docker links are written in template to avoid duplicate links

### General

- Changed names of some flags with `-r` as short options to make the flags more consistent between commands.

### Modules

- Added consistency checks between installed modules and `modules.json` ([#1199](https://github.com/nf-core/tools/issues/1199))
- Added support excluding or specifying version of modules in `.nf-core.yml` when updating with `nf-core modules install --all` ([#1204](https://github.com/nf-core/tools/issues/1204))
- Created `nf-core modules update` and removed updating options from `nf-core modules install`
- Added missing function call to `nf-core lint` ([#1198](https://github.com/nf-core/tools/issues/1198))
- Fix `nf-core lint` not filtering modules test when run with `--key` ([#1203](https://github.com/nf-core/tools/issues/1203))
- Fixed `nf-core modules install` not working when installing from branch with `-b` ([#1218](https://github.com/nf-core/tools/issues/1218))
- Added prompt to choose between updating all modules or named module in `nf-core modules update`
- Check if modules is installed before trying to update in `nf-core modules update`
- Verify that a commit SHA provided with `--sha` exists for `install/update` commands
- Add new-line to `main.nf` after `bump-versions` command to make ECLint happy

## [v2.0.1 - Palladium Platypus Junior](https://github.com/nf-core/tools/releases/tag/2.0.1) - [2021-07-13]

### Template

- Critical tweak to add `--dir` declaration to `nf-core lint` GitHub Actions `linting.yml` workflow

### General

- Add `--dir` declaration to `nf-core sync` GitHub Actions `sync.yml` workflow

## [v2.0 - Palladium Platypus](https://github.com/nf-core/tools/releases/tag/2.0) - [2021-07-13]

### :warning: Major enhancements & breaking changes

This marks the first Nextflow DSL2-centric release of `tools` which means that some commands won't work in full with DSL1 pipelines anymore. Please use a `v1.x` version of `tools` for such pipelines or better yet join us to improve our DSL2 efforts! Here are the most important changes:

- The pipeline template has been completely re-written in DSL2
- A module template has been added to auto-create best-practice DSL2 modules to speed up development
- A whole suite of commands have been added to streamline the creation, installation, removal, linting and version bumping of DSL2 modules either installed within pipelines or the nf-core/modules repo

### Template

- Move TODO item of `contains:` map in a YAML string [[#1082](https://github.com/nf-core/tools/issues/1082)]
- Trigger AWS tests via Tower API [[#1160](https://github.com/nf-core/tools/pull/1160)]

### General

- Fixed a bug in the Docker image build for tools that failed due to an extra hyphen. [[#1069](https://github.com/nf-core/tools/pull/1069)]
- Regular release sync fix - this time it was to do with JSON serialisation [[#1072](https://github.com/nf-core/tools/pull/1072)]
- Fixed bug in schema validation that ignores upper/lower-case typos in parameters [[#1087](https://github.com/nf-core/tools/issues/1087)]
- Bugfix: Download should use path relative to workflow for configs
- Remove lint checks for files related to conda and docker as not needed anymore for DSL2
- Removed `params_used` lint check because of incompatibility with DSL2
- Added`modules bump-versions` command to `README.md`
- Update docs for v2.0 release

### Modules

- Update comment style of modules `functions.nf` template file [[#1076](https://github.com/nf-core/tools/issues/1076)]
- Changed working directory to temporary directory for `nf-core modules create-test-yml` [[#908](https://github.com/nf-core/tools/issues/908)]
- Use Biocontainers API instead of quayi.io API for `nf-core modules create` [[#875](https://github.com/nf-core/tools/issues/875)]
- Update `nf-core modules install` to handle different versions of modules [#1116](https://github.com/nf-core/tools/pull/1116)
- Added `nf-core modules bump-versions` command to update all versions in the `nf-core/modules` repository [[#1123](https://github.com/nf-core/tools/issues/1123)]
- Updated `nf-core modules lint` to check whether a `git_sha` exists in the `modules.json` file or whether a new version is available [[#1114](https://github.com/nf-core/tools/issues/1114)]
- Refactored `nf-core modules` command into one file per command [#1124](https://github.com/nf-core/tools/pull/1124)
- Updated `nf-core modules remove` to also remove entry in `modules.json` file ([#1115](https://github.com/nf-core/tools/issues/1115))
- Bugfix: Interactive prompt for `nf-core modules install` was receiving too few arguments
- Added progress bar to creation of 'modules.json'
- Updated `nf-core modules list` to show versions of local modules
- Improved exit behavior by replacing `sys.exit` with exceptions
- Updated `nf-core modules remove` to remove module entry in `modules.json` if module directory is missing
- Create extra tempdir as work directory for `nf-core modules create-test-yml` to avoid adding the temporary files to the `test.yml`
- Refactored passing of command line arguments to `nf-core` commands and subcommands ([#1139](https://github.com/nf-core/tools/issues/1139), [#1140](https://github.com/nf-core/tools/issues/1140))
- Check for `modules.json` for entries of modules that are not actually installed in the pipeline [[#1141](https://github.com/nf-core/tools/issues/1141)]
- Added `<keywords>` argument to `nf-core modules list` for filtering the listed modules. ([#1139](https://github.com/nf-core/tools/issues/1139)
- Added support for a `bump-versions` configuration file [[#1142](https://github.com/nf-core/tools/issues/1142)]
- Fixed `nf-core modules create-test-yml` so it doesn't break when the output directory is supplied [[#1148](https://github.com/nf-core/tools/issues/1148)]
- Updated `nf-core modules lint` to work with new directory structure [[#1159](https://github.com/nf-core/tools/issues/1159)]
- Updated `nf-core modules install` and `modules.json` to work with new directory structure ([#1159](https://github.com/nf-core/tools/issues/1159))
- Updated `nf-core modules remove` to work with new directory structure [[#1159](https://github.com/nf-core/tools/issues/1159)]
- Restructured code and removed old table style in `nf-core modules list`
- Fixed bug causing `modules.json` creation to loop indefinitly
- Added `--all` flag to `nf-core modules install`
- Added `remote` and `local` subcommands to `nf-core modules list`
- Fix bug due to restructuring in modules template
- Added checks for verifying that the remote repository is well formed
- Added checks to `ModulesCommand` for verifying validity of remote repositories
- Misc. changes to `modules install`: check that module exist in remote, `--all` is has `--latest` by default.

#### Sync

- Don't set the default value to `"null"` when a parameter is initialised as `null` in the config [[#1074](https://github.com/nf-core/tools/pull/1074)]

#### Tests

- Added a test for the `version_consistency` lint check
- Refactored modules tests into separate files, and removed direct comparisons with number of tests in `lint` tests ([#1158](https://github.com/nf-core/tools/issues/1158))

## [v1.14 - Brass Chicken :chicken:](https://github.com/nf-core/tools/releases/tag/1.14) - [2021-05-11]

### Template

- Add the implicit workflow declaration to `main.nf` DSL2 template [[#1056](https://github.com/nf-core/tools/issues/1056)]
- Fixed an issue regarding explicit disabling of unused container engines [[#972](https://github.com/nf-core/tools/pull/972)]
- Removed trailing slash from `params.igenomes_base` to yield valid s3 paths (previous paths work with Nextflow but not aws cli)
- Added a timestamp to the trace + timetime + report + dag filenames to fix overwrite issue on AWS
- Rewrite the `params_summary_log()` function to properly ignore unset params and have nicer formatting [[#971](https://github.com/nf-core/tools/issues/971)]
- Fix overly strict `--max_time` formatting regex in template schema [[#973](https://github.com/nf-core/tools/issues/973)]
- Convert `d` to `day` in the `cleanParameters` function to make Duration objects like `2d` pass the validation [[#858](https://github.com/nf-core/tools/issues/858)]
- Added nextflow version to quick start section and adjusted `nf-core bump-version` [[#1032](https://github.com/nf-core/tools/issues/1032)]
- Use latest stable Nextflow version `21.04.0` for CI tests instead of the `-edge` release

### Download

- Fix bug in `nf-core download` where image names were getting a hyphen in `nf-core` which was breaking things.
- Extensive new interactive prompts for all command line flags [[#1027](https://github.com/nf-core/tools/issues/1027)]
  - It is now recommended to run `nf-core download` without any cli options and follow prompts (though flags can be used to run non-interactively if you wish)
- New helper code to set `$NXF_SINGULARITY_CACHEDIR` and add to `.bashrc` if desired [[#1027](https://github.com/nf-core/tools/issues/1027)]

### Launch

- Strip values from `nf-core launch` web response which are `False` and have no default in the schema [[#976](https://github.com/nf-core/tools/issues/976)]
- Improve API caching code when polling the website, fixes noisy log message when waiting for a response [[#1029](https://github.com/nf-core/tools/issues/1029)]
- New interactive prompts for pipeline name [[#1027](https://github.com/nf-core/tools/issues/1027)]

### Modules

- Added `tool_name_underscore` to the module template to allow TOOL_SUBTOOL in `main.nf` [[#1011](https://github.com/nf-core/tools/issues/1011)]
- Added `--conda-name` flag to `nf-core modules create` command to allow sidestepping questionary [[#988](https://github.com/nf-core/tools/issues/988)]
- Extended `nf-core modules lint` functionality to check tags in `test.yml` and to look for a entry in the `pytest_software.yml` file
- Update `modules` commands to use new test tag format `tool/subtool`
- New modules lint test comparing the `functions.nf` file to the template version
- Modules installed from alternative sources are put in folders based on the name of the source repository

### Linting

- Fix bug in nf-core lint config skipping for the `nextflow_config` test [[#1019](https://github.com/nf-core/tools/issues/1019)]
- New `-k`/`--key` cli option for `nf-core lint` to allow you to run only named lint tests, for faster local debugging
- Merge markers lint test - ignore binary files, allow config to ignore specific files [[#1040](https://github.com/nf-core/tools/pull/1040)]
- New lint test to check if all defined pipeline parameters are mentioned in `main.nf` [[#1038](https://github.com/nf-core/tools/issues/1038)]
- Added fix to remove warnings about params that get converted from camelCase to camel-case [[#1035](https://github.com/nf-core/tools/issues/1035)]
- Added pipeline schema lint checks for missing parameter description and parameters outside of groups [[#1017](https://github.com/nf-core/tools/issues/1017)]

### General

- Try to fix the fix for the automated sync when we submit too many PRs at once [[#970](https://github.com/nf-core/tools/issues/970)]
- Rewrite how the tools documentation is deployed to the website, to allow multiple versions
- Created new Docker image for the tools cli package - see installation docs for details [[#917](https://github.com/nf-core/tools/issues/917)]
- Ignore permission errors for setting up requests cache directories to allow starting with an invalid or read-only `HOME` directory

## [v1.13.3 - Copper Crocodile Resurrection :crocodile:](https://github.com/nf-core/tools/releases/tag/1.13.2) - [2021-03-24]

- Running tests twice with `nf-core modules create-test-yml` to catch unreproducible md5 sums [[#890](https://github.com/nf-core/tools/issues/890)]
- Fix sync error again where the Nextflow edge release needs to be used for some pipelines
- Fix bug with `nf-core lint --release` (`NameError: name 'os' is not defined`)
- Added linebreak to linting comment so that markdown header renders on PR comment properly
- `nf-core modules create` command - if no bioconda package is found, prompt user for a different bioconda package name
- Updated module template `main.nf` with new test data paths

## [v1.13.2 - Copper Crocodile CPR :crocodile: :face_with_head_bandage:](https://github.com/nf-core/tools/releases/tag/1.13.2) - [2021-03-23]

- Make module template pass the EC linter [[#953](https://github.com/nf-core/tools/pull/953)]
- Added better logging message if a user doesn't specificy the directory correctly with `nf-core modules` commands [[#942](https://github.com/nf-core/tools/pull/942)]
- Fixed parameter validation bug caused by JSONObject [[#937](https://github.com/nf-core/tools/issues/937)]
- Fixed template creation error regarding file permissions [[#932](https://github.com/nf-core/tools/issues/932)]
- Split the `create-lint-wf` tests up into separate steps in GitHub Actions to make the CI results easier to read
- Added automated PR comments to the Markdown, YAML and Python lint CI tests to explain failures (tools and pipeline template)
- Make `nf-core lint` summary table borders coloured according to overall pass / fail status
- Attempted a fix for the automated sync when we submit too many PRs at once [[#911](https://github.com/nf-core/tools/issues/911)]

## [v1.13.1 - Copper Crocodile Patch :crocodile: :pirate_flag:](https://github.com/nf-core/tools/releases/tag/1.13.1) - [2021-03-19]

- Fixed bug in pipeline linting markdown output that gets posted to PR comments [[#914]](https://github.com/nf-core/tools/issues/914)
- Made text for the PR branch CI check less verbose with a TLDR in bold at the top
- A number of minor tweaks to the new `nf-core modules lint` code

## [v1.13 - Copper Crocodile](https://github.com/nf-core/tools/releases/tag/1.13) - [2021-03-18]

### Template

- **Major new feature** - Validation of pipeline parameters [[#426]](https://github.com/nf-core/tools/issues/426)
  - The addition runs as soon as the pipeline launches and checks the pipeline input parameters two main things:
    - No parameters are supplied that share a name with core Nextflow options (eg. `--resume` instead of `-resume`)
    - Supplied parameters validate against the pipeline JSON schema (eg. correct variable types, required values)
  - If either parameter validation fails or the pipeline has errors, a warning is given about any unexpected parameters found which are not described in the pipeline schema.
  - This behaviour can be disabled by using `--validate_params false`
- Added profiles to support the [Charliecloud](https://hpc.github.io/charliecloud/) and [Shifter](https://nersc.gitlab.io/development/shifter/how-to-use/) container engines [[#824](https://github.com/nf-core/tools/issues/824)]
  - Note that Charliecloud requires Nextflow version `v21.03.0-edge` or later.
- Profiles for container engines now explicitly _disable_ all other engines [[#867](https://github.com/nf-core/tools/issues/867)]
- Fixed typo in nf-core-lint CI that prevented the markdown summary from being automatically posted on PRs as a comment.
- Changed default for `--input` from `data/*{1,2}.fastq.gz` to `null`, as this is now validated by the schema as a required value.
- Removed support for `--name` parameter for custom run names.
  - The same functionality for MultiQC still exists with the core Nextflow `-name` option.
- Added to template docs about how to identify process name for resource customisation
- The parameters `--max_memory` and `--max_time` are now validated against a regular expression [[#793](https://github.com/nf-core/tools/issues/793)]
  - Must be written in the format `123.GB` / `456.h` with any of the prefixes listed in the [Nextflow docs](https://www.nextflow.io/docs/latest/process.html#memory)
  - Bare numbers no longer allowed, avoiding people from trying to specify GB and actually specifying bytes.
- Switched from cookiecutter to Jinja2 [[#880]](https://github.com/nf-core/tools/pull/880)
- Finally dropped the wonderful [cookiecutter](https://github.com/cookiecutter/cookiecutter) library that was behind the first pipeline template that led to nf-core [[#880](https://github.com/nf-core/tools/pull/880)]
  - Now rendering templates directly using [Jinja](https://jinja.palletsprojects.com/), which is what cookiecutter was doing anyway

### Modules

Initial addition of a number of new helper commands for working with DSL2 modules:

- `modules list` - List available modules
- `modules install` - Install a module from nf-core/modules
- `modules remove` - Remove a module from a pipeline
- `modules create` - Create a module from the template
- `modules create-test-yml` - Create the `test.yml` file for a module with md5 sums, tags, commands and names added
- `modules lint` - Check a module against nf-core guidelines

You can read more about each of these commands in the main tools documentation (see `README.md` or <https://nf-co.re/tools>)

### Tools helper code

- Fixed some bugs in the command line interface for `nf-core launch` and improved formatting [[#829](https://github.com/nf-core/tools/pull/829)]
- New functionality for `nf-core download` to make it compatible with DSL2 pipelines [[#832](https://github.com/nf-core/tools/pull/832)]
  - Singularity images in module files are now discovered and fetched
  - Direct downloads of Singularity images in python allowed (much faster than running `singularity pull`)
  - Downloads now work with `$NXF_SINGULARITY_CACHEDIR` so that pipelines sharing containers have efficient downloads
- Changed behaviour of `nf-core sync` command [[#787](https://github.com/nf-core/tools/issues/787)]
  - Instead of opening or updating a PR from `TEMPLATE` directly to `dev`, a new branch is now created from `TEMPLATE` and a PR opened from this to `dev`.
  - This is to make it easier to fix merge conflicts without accidentally bringing the entire pipeline history back into the `TEMPLATE` branch (which makes subsequent sync merges much more difficult)

### Linting

- Major refactor and rewrite of pipieline linting code
  - Much better code organisation and maintainability
  - New automatically generated documentation using Sphinx
  - Numerous new tests and functions, removal of some unnecessary tests
- Added lint check for merge markers [[#321]](https://github.com/nf-core/tools/issues/321)
- Added new option `--fix` to automatically correct some problems detected by linting
- Added validation of default params to `nf-core schema lint` [[#823](https://github.com/nf-core/tools/issues/823)]
- Added schema validation of GitHub action workflows to lint function [[#795](https://github.com/nf-core/tools/issues/795)]
- Fixed bug in schema title and description validation
- Added second progress bar for conda dependencies lint check, as it can be slow [[#299](https://github.com/nf-core/tools/issues/299)]
- Added new lint test to check files that should be unchanged from the pipeline.
- Added the possibility to ignore lint tests using a `nf-core-lint.yml` config file [[#809](https://github.com/nf-core/tools/pull/809)]

## [v1.12.1 - Silver Dolphin](https://github.com/nf-core/tools/releases/tag/1.12.1) - [2020-12-03]

### Template

- Finished switch from `$baseDir` to `$projectDir` in `iGenomes.conf` and `main.nf`
  - Main fix is for `smail_fields` which was a bug introduced in the previous release. Sorry about that!
- Ported a number of small content tweaks from nf-core/eager to the template [[#786](https://github.com/nf-core/tools/issues/786)]
  - Better contributing documentation, more placeholders in documentation files, more relaxed markdownlint exceptions for certain HTML tags, more content for the PR and issue templates.

### Tools helper code

- Pipeline schema: make parameters of type `range` to `number`. [[#738](https://github.com/nf-core/tools/issues/738)]
- Respect `$NXF_HOME` when looking for pipelines with `nf-core list` [[#798](https://github.com/nf-core/tools/issues/798)]
- Swapped PyInquirer with questionary for command line questions in `launch.py` [[#726](https://github.com/nf-core/tools/issues/726)]
  - This should fix conda installation issues that some people had been hitting
  - The change also allows other improvements to the UI
- Fix linting crash when a file deleted but not yet staged in git [[#796](https://github.com/nf-core/tools/issues/796)]

## [v1.12 - Mercury Weasel](https://github.com/nf-core/tools/releases/tag/1.12) - [2020-11-19]

### Tools helper code

- Updated `nf_core` documentation generator for building [https://nf-co.re/tools-docs/](https://nf-co.re/tools-docs/)

### Template

- Make CI comments work with PRs from forks [[#765](https://github.com/nf-core/tools/issues/765)]
  - Branch protection and linting results should now show on all PRs
- Updated GitHub issue templates, which had stopped working
- Refactored GitHub Actions so that the AWS full-scale tests are triggered after docker build is finished
  - DockerHub push workflow split into two - one for dev, one for releases
- Updated actions to no longer use `set-env` which is now depreciating [[#739](https://github.com/nf-core/tools/issues/739)]
- Added config import for `test_full` in `nextflow.config`
- Switched depreciated `$baseDir` to `$projectDir`
- Updated minimum Nextflow version to `20.04.10`
- Make Nextflow installation less verbose in GitHub Actions [[#780](https://github.com/nf-core/tools/pull/780)]

### Linting

- Updated code to display colours in GitHub Actions log output
- Allow tests to pass with `dev` version of nf-core/tools (previous failure due to base image version)
- Lint code no longer tries to post GitHub PR comments. This is now done in a GitHub Action only.

## [v1.11 - Iron Tiger](https://github.com/nf-core/tools/releases/tag/1.11) - [2020-10-27]

### Template

- Fix command error in `awstest.yml` GitHub Action workflow.
- Allow manual triggering of AWS test GitHub Action workflows.
- Remove TODO item, which was proposing the usage of additional files beside `usage.md` and `output.md` for documentation.
- Added a Podman profile, which enables Podman as container.
- Updated linting for GitHub actions AWS tests workflows.

### Linting

- Made a base-level `Dockerfile` a warning instead of failure
- Added a lint failure if the old `bin/markdown_to_html.r` script is found
- Update `rich` package dependency and use new markup escaping to change `[[!]]` back to `[!]` again

### Other

- Pipeline sync - fetch full repo when checking out before sync
- Sync - Add GitHub actions manual trigger option

## [v1.10.2 - Copper Camel _(brought back from the dead)_](https://github.com/nf-core/tools/releases/tag/1.10.2) - [2020-07-31]

Second patch release to address some small errors discovered in the pipeline template.
Apologies for the inconvenience.

- Fix syntax error in `/push_dockerhub.yml` GitHub Action workflow
- Change `params.readPaths` -> `params.input_paths` in `test_full.config`
- Check results when posting the lint results as a GitHub comment
  - This feature is unfortunately not possible when making PRs from forks outside of the nf-core organisation for now.
- More major refactoring of the automated pipeline sync
  - New GitHub Actions matrix parallelisation of sync jobs across pipelines [[#673](https://github.com/nf-core/tools/issues/673)]
  - Removed the `--all` behaviour from `nf-core sync` as we no longer need it
  - Sync now uses a new list of pipelines on the website which does not include archived pipelines [[#712](https://github.com/nf-core/tools/issues/712)]
  - When making a PR it checks if a PR already exists - if so it updates it [[#710](https://github.com/nf-core/tools/issues/710)]
  - More tests and code refactoring for more stable code. Hopefully fixes 404 error [[#711](https://github.com/nf-core/tools/issues/711)]

## [v1.10.1 - Copper Camel _(patch)_](https://github.com/nf-core/tools/releases/tag/1.10.1) - [2020-07-30]

Patch release to fix the automatic template synchronisation, which failed in the v1.10 release.

- Improved logging: `nf-core --log-file log.txt` now saves a verbose log to disk.
- nf-core/tools GitHub Actions pipeline sync now uploads verbose log as an artifact.
- Sync - fixed several minor bugs, made logging less verbose.
- Python Rich library updated to `>=4.2.1`
- Hopefully fix git config for pipeline sync so that commit comes from @nf-core-bot
- Fix sync auto-PR text indentation so that it doesn't all show as code
- Added explicit flag `--show-passed` for `nf-core lint` instead of taking logging verbosity

## [v1.10 - Copper Camel](https://github.com/nf-core/tools/releases/tag/1.10) - [2020-07-30]

### Pipeline schema

This release of nf-core/tools introduces a major change / new feature: pipeline schema.
These are [JSON Schema](https://json-schema.org/) files that describe all of the parameters for a given
pipeline with their ID, a description, a longer help text, an optional default value, a variable _type_
(eg. `string` or `boolean`) and more.

The files will be used in a number of places:

- Automatic validation of supplied parameters when running pipelines
  - Pipeline execution can be immediately stopped if a required `param` is missing,
    or does not conform to the patterns / allowed values in the schema.
- Generation of pipeline command-line help
  - Running `nextflow run <pipeline> --help` will use the schema to generate a help text automatically
- Building online documentation on the [nf-core website](https://nf-co.re)
- Integration with 3rd party graphical user interfaces

To support these new schema files, nf-core/tools now comes with a new set of commands: `nf-core schema`.

- Pipeline schema can be generated or updated using `nf-core schema build` - this takes the parameters from
  the pipeline config file and prompts the developer for any mismatch between schema and pipeline.
  - Once a skeleton Schema file has been built, the command makes use of a new nf-core website tool to provide
    a user friendly graphical interface for developers to add content to their schema: [https://nf-co.re/pipeline_schema_builder](https://nf-co.re/pipeline_schema_builder)
- Pipelines will be automatically tested for valid schema that describe all pipeline parameters using the
  `nf-core schema lint` command (also included as part of the main `nf-core lint` command).
- Users can validate their set of pipeline inputs using the `nf-core schema validate` command.

In addition to the new schema commands, the `nf-core launch` command has been completely rewritten from
scratch to make use of the new pipeline schema. This command can use either an interactive command-line
prompt or a rich web interface to help users set parameters for a pipeline run.

The parameter descriptions and help text are fully used and embedded into the launch interfaces to make
this process as user-friendly as possible. We hope that it's particularly well suited to those new to nf-core.

Whilst we appreciate that this new feature will add a little work for pipeline developers, we're excited at
the possibilities that it brings. If you have any feedback or suggestions, please let us know either here on
GitHub or on the nf-core [`#json-schema` Slack channel](https://nfcore.slack.com/channels/json-schema).

### Python code formatting

We have adopted the use of the [Black Python code formatter](https://black.readthedocs.io/en/stable/).
This ensures a harmonised code formatting style throughout the package, from all contributors.
If you are editing any Python code in nf-core/tools you must now pass the files through Black when
making a pull-request. See [`.github/CONTRIBUTING.md`](.github/CONTRIBUTING.md) for details.

### Template

- Add `--publish_dir_mode` parameter [#585](https://github.com/nf-core/tools/issues/585)
- Isolate R library paths to those in container [#541](https://github.com/nf-core/tools/issues/541)
- Added new style of pipeline parameters JSON schema to pipeline template
- Add ability to attach MultiQC reports to completion emails when using `mail`
- Update `output.md` and add in 'Pipeline information' section describing standard NF and pipeline reporting.
- Build Docker image using GitHub Actions, then push to Docker Hub (instead of building on Docker Hub)
- Add Slack channel badge in pipeline README
- Allow multiple container tags in `ci.yml` if performing multiple tests in parallel
- Add AWS CI tests and full tests GitHub Actions workflows
- Update AWS CI tests and full tests secrets names
- Added `macs_gsize` for danRer10, based on [this post](https://biostar.galaxyproject.org/p/18272/)
- Add information about config files used for workflow execution (`workflow.configFiles`) to summary
- Fix `markdown_to_html.py` to work with Python 2 and 3.
- Change `params.reads` -> `params.input`
- Adding TODOs and MultiQC process in DSL2 template
- Change `params.readPaths` -> `params.input_paths`
- Added a `.github/.dockstore.yml` config file for automatic workflow registration with [dockstore.org](https://dockstore.org/)

### Linting

- Refactored PR branch tests to be a little clearer.
- Linting error docs explain how to add an additional branch protecton rule to the `branch.yml` GitHub Actions workflow.
- Adapted linting docs to the new PR branch tests.
- Failure for missing the readme bioconda badge is now a warn, in case this badge is not relevant
- Added test for template `{{ cookiecutter.var }}` placeholders
- Fix failure when providing version along with build id for Conda packages
- New `--json` and `--markdown` options to print lint results to JSON / markdown files
- Linting code now automatically posts warning / failing results to GitHub PRs as a comment if it can
- Added AWS GitHub Actions workflows linting
- Fail if `params.input` isn't defined.
- Beautiful new progress bar to look at whilst linting is running and awesome new formatted output on the command line :heart_eyes:
  - All made using the excellent [`rich` python library](https://github.com/willmcgugan/rich) - check it out!
- Tests looking for `TODO` strings should now ignore editor backup files. [#477](https://github.com/nf-core/tools/issues/477)

### nf-core/tools Continuous Integration

- Added CI test to check for PRs against `master` in tools repo
- CI PR branch tests fixed & now automatically add a comment on the PR if failing, explaining what is wrong
- Move some of the issue and PR templates into HTML `<!-- comments -->` so that they don't show in issues / PRs

### Other

- Describe alternative installation method via conda with `conda env create`
- nf-core/tools version number now printed underneath header artwork
- Bumped Conda version shipped with nfcore/base to 4.8.2
- Added log message when creating new pipelines that people should talk to the community about their plans
- Fixed 'on completion' emails sent using the `mail` command not containing body text.
- Improved command-line help text for nf-core/tools
- `nf-core list` now hides archived pipelines unless `--show_archived` flag is set
- Command line tools now checks if there is a new version of nf-core/tools available
  - Disable this by setting the environment variable `NFCORE_NO_VERSION_CHECK`, eg. `export NFCORE_NO_VERSION_CHECK=1`
- Better command-line output formatting of nearly all `nf-core` commands using [`rich`](https://github.com/willmcgugan/rich)

## [v1.9 - Platinum Pigeon](https://github.com/nf-core/tools/releases/tag/1.9) - [2020-02-20]

### Continuous integration

- Travis CI tests are now deprecated in favor of GitHub Actions within the pipeline template.
  - `nf-core bump-version` support has been removed for `.travis.yml`
  - `nf-core lint` now fails if a `.travis.yml` file is found
- Ported nf-core/tools Travis CI automation to GitHub Actions.
- Fixed the build for the nf-core/tools API documentation on the website

### Template

- Rewrote the documentation markdown > HTML conversion in Python instead of R
- Fixed rendering of images in output documentation [#391](https://github.com/nf-core/tools/issues/391)
- Removed the requirement for R in the conda environment
- Make `params.multiqc_config` give an _additional_ MultiQC config file instead of replacing the one that ships with the pipeline
- Ignore only `tests/` and `testing/` directories in `.gitignore` to avoid ignoring `test.config` configuration file
- Rephrase docs to promote usage of containers over Conda to ensure reproducibility
- Stage the workflow summary YAML file within MultiQC work directory

### Linting

- Removed linting for CircleCI
- Allow any one of `params.reads` or `params.input` or `params.design` before warning
- Added whitespace padding to lint error URLs
- Improved documentation for lint errors
- Allow either `>=` or `!>=` in nextflow version checks (the latter exits with an error instead of just warning) [#506](https://github.com/nf-core/tools/issues/506)
- Check that `manifest.version` ends in `dev` and throw a warning if not
  - If running with `--release` check the opposite and fail if not
- Tidied up error messages and syntax for linting GitHub actions branch tests
- Add YAML validator
- Don't print test results if we have a critical error

### Other

- Fix automatic synchronisation of the template after releases of nf-core/tools
- Improve documentation for installing `nf-core/tools`
- Replace preprint by the new nf-core publication in Nature Biotechnology :champagne:
- Use `stderr` instead of `stdout` for header artwork
- Tolerate unexpected output from `nextflow config` command
- Add social preview image
- Added a [release checklist](.github/RELEASE_CHECKLIST.md) for the tools repo

## [v1.8 - Black Sheep](https://github.com/nf-core/tools/releases/tag/1.8) - [2020-01-27]

### Continuous integration

- GitHub Actions CI workflows are now included in the template pipeline
  - Please update these files to match the existing tests that you have in `.travis.yml`
- Travis CI tests will be deprecated from the next `tools` release
- Linting will generate a warning if GitHub Actions workflows do not exist and if applicable to remove Travis CI workflow file i.e. `.travis.yml`.

### Tools helper code

- Refactored the template synchronisation code to be part of the main nf-core tool
- `nf-core bump-version` now also bumps the version string of the exported conda environment in the Dockerfile
- Updated Blacklist of synced pipelines
- Ignore pre-releases in `nf-core list`
- Updated documentation for `nf-core download`
- Fixed typo in `nf-core launch` final command
- Handle missing pipeline descriptions in `nf-core list`
- Migrate tools package CI to GitHub Actions

### Linting

- Adjusted linting to enable `patch` branches from being tested
- Warn if GitHub Actions workflows do not exist, warn if `.travis.yml` and circleCI are there
- Lint for `Singularity` file and raise error if found [#458](https://github.com/nf-core/tools/issues/458)
- Added linting of GitHub Actions workflows `linting.yml`, `ci.yml` and `branch.yml`
- Warn if pipeline name contains upper case letters or non alphabetical characters [#85](https://github.com/nf-core/tools/issues/85)
- Make CI tests of lint code pass for releases

### Template pipeline

- Fixed incorrect paths in iGenomes config as described in issue [#418](https://github.com/nf-core/tools/issues/418)
- Fixed incorrect usage of non-existent parameter in the template [#446](https://github.com/nf-core/tools/issues/446)
- Add UCSC genomes to `igenomes.config` and add paths to all genome indices
- Change `maxMultiqcEmailFileSize` parameter to `max_multiqc_email_size`
- Export conda environment in Docker file [#349](https://github.com/nf-core/tools/issues/349)
- Change remaining parameters from `camelCase` to `snake_case` [#39](https://github.com/nf-core/hic/issues/39)
  - `--singleEnd` to `--single_end`
  - `--igenomesIgnore` to `--igenomes_ignore`
  - Having the old camelCase versions of these will now throw an error
- Add `autoMounts=true` to default singularity profile
- Add in `markdownlint` checks that were being ignored by default
- Disable ansi logging in the travis CI tests
- Move `params`section from `base.config` to `nextflow.config`
- Use `env` scope to export `PYTHONNOUSERSITE` in `nextflow.config` to prevent conflicts with host Python environment
- Bump minimum Nextflow version to `19.10.0` - required to properly use `env` scope in `nextflow.config`
- Added support for nf-tower in the travis tests, using public mailbox nf-core@mailinator.com
- Add link to [Keep a Changelog](http://keepachangelog.com/en/1.0.0/) and [Semantic Versioning](http://semver.org/spec/v2.0.0.html) to CHANGELOG
- Adjusted `.travis.yml` checks to allow for `patch` branches to be tested
- Add Python 3.7 dependency to the `environment.yml` file
- Remove `awsbatch` profile cf [nf-core/configs#71](https://github.com/nf-core/configs/pull/71)
- Make `scrape_software_versions.py` compatible with Python3 to enable miniconda3 in [base image PR](https://github.com/nf-core/tools/pull/462)
- Add GitHub Actions workflows and respective linting
- Add `NXF_ANSI_LOG` as global environment variable to template GitHub Actions CI workflow
- Fixed global environment variable in GitHub Actions CI workflow
- Add `--awscli` parameter
- Add `README.txt` path for genomes in `igenomes.config` [nf-core/atacseq#75](https://github.com/nf-core/atacseq/issues/75)
- Fix buggy ANSI codes in pipeline summary log messages
- Add a `TODO` line in the new GitHub Actions CI test files

### Base Docker image

- Use miniconda3 instead of miniconda for a Python 3k base environment
  - If you still need Python 2 for your pipeline, add `conda-forge::python=2.7.4` to the dependencies in your `environment.yml`
- Update conda version to 4.7.12

### Other

- Updated Base Dockerfile to Conda 4.7.10
- Entirely switched from Travis-Ci.org to Travis-Ci.com for template and tools
- Improved core documentation (`-profile`)

## [v1.7 - Titanium Kangaroo](https://github.com/nf-core/tools/releases/tag/1.7) - [2019-10-07]

### Tools helper code

- The tools `create` command now sets up a `TEMPLATE` and a `dev` branch for syncing
- Fixed issue [379](https://github.com/nf-core/tools/issues/379)
- nf-core launch now uses stable parameter schema version 0.1.0
- Check that PR from patch or dev branch is acceptable by linting
- Made code compatible with Python 3.7
- The `download` command now also fetches institutional configs from nf-core/configs
- When listing pipelines, a nicer message is given for the rare case of a detached `HEAD` ref in a locally pulled pipeline. [#297](https://github.com/nf-core/tools/issues/297)
- The `download` command can now compress files into a single archive.
- `nf-core create` now fetches a logo for the pipeline from the nf-core website
- The readme should now be rendered properly on PyPI.

### Syncing

- Can now sync a targeted pipeline via command-line
- Updated Blacklist of synced pipelines
- Removed `chipseq` from Blacklist of synced pipelines
- Fixed issue [#314](https://github.com/nf-core/tools/issues/314)

### Linting

- If the container slug does not contain the nf-core organisation (for example during development on a fork), linting will raise a warning, and an error with release mode on

### Template pipeline

- Add new code for Travis CI to allow PRs from patch branches too
- Fix small typo in central readme of tools for future releases
- Small code polishing + typo fix in the template main.nf file
- Header ANSI codes no longer print `[2m` to console when using `-with-ansi`
- Switched to yaml.safe_load() to fix PyYAML warning that was thrown because of a possible [exploit](<https://github.com/yaml/pyyaml/wiki/PyYAML-yaml.load(input)-Deprecation>)
- Add `nf-core` citation
- Add proper `nf-core` logo for tools
- Add `Quick Start` section to main README of template
- Fix [Docker RunOptions](https://github.com/nf-core/tools/pull/351) to get UID and GID set in the template
- `Dockerfile` now specifically uses the proper release tag of the nfcore/base image
- Use [`file`](https://github.com/nf-core/tools/pull/354) instead of `new File`
  to avoid weird behavior such as making an `s3:/` directory locally when using
  an AWS S3 bucket as the `--outdir`.
- Fix workflow.onComplete() message when finishing pipeline
- Update URL for joining the nf-core slack to [https://nf-co.re/join/slack](https://nf-co.re/join/slack)
- Add GitHub Action for CI and Linting
- [Increased default time limit](https://github.com/nf-core/tools/issues/370) to 4h
- Add direct link to the pipeline slack channel in the contribution guidelines
- Add contributions and support heading with links to contribution guidelines and link to the pipeline slack channel in the main README
- Fix Parameters JSON due to new versionized structure
- Added conda-forge::r-markdown=1.1 and conda-forge::r-base=3.6.1 to environment
- Plain-text email template now has nf-core ASCII artwork
- Template configured to use logo fetched from website
- New option `--email_on_fail` which only sends emails if the workflow is not successful
- Add file existence check when checking software versions
- Fixed issue [#165](https://github.com/nf-core/tools/issues/165) - Use `checkIfExists`
- Consistent spacing for `if` statements
- Add sensible resource labels to `base.config`

### Other

- Bump `conda` to 4.6.14 in base nf-core Dockerfile
- Added a Code of Conduct to nf-core/tools, as only the template had this before
- TravisCI tests will now also start for PRs from `patch` branches, [to allow fixing critical issues](https://github.com/nf-core/tools/pull/392) without making a new major release

## [v1.6 - Brass Walrus](https://github.com/nf-core/tools/releases/tag/1.6) - [2020-04-09]

### Syncing

- Code refactoring to make the script more readable
- No travis build failure anymore on sync errors
- More verbose logging

### Template pipeline

- awsbatch `work-dir` checking moved to nextflow itself. Removed unsatisfiable check in main.nf template.
- Fixed markdown linting
- Tools CI testing now runs markdown lint on compiled template pipeline
- Migrated large portions of documentation to the [nf-core website](https://github.com/nf-core/nf-co.re/pull/93)
- Removed Gitter references in `.github/` directories for `tools/` and pipeline template.
- Changed `scrape_software_versions.py` to output `.csv` file
- Added `export_plots` parameter to multiqc config
- Corrected some typos as listed [here](https://github.com/nf-core/tools/issues/348) to Guidelines

### Tools helper code

- Drop [nf-core/rnaseq](https://github.com/nf-core/rnaseq]) from `blacklist.json` to make template sync available
- Updated main help command to sort the subcommands in a more logical order
- Updated readme to describe the new `nf-core launch` command
- Fix bugs in `nf-core download`
  - The _latest_ release is now fetched by default if not specified
  - Downloaded pipeline files are now properly executable.
- Fixed bugs in `nf-core list`
  - Sorting now works again
  - Output is partially coloured (better highlighting out of date pipelines)
  - Improved documentation
- Fixed bugs in `nf-core lint`
  - The order of conda channels is now correct, avoiding occasional erroneous errors that packages weren't found ([#207](https://github.com/nf-core/tools/issues/207))
  - Allow edge versions in nf-core pipelines
- Add reporting of ignored errored process
  - As a solution for [#103](https://github.com/nf-core/tools/issues/103))
- Add Bowtie2 and BWA in iGenome config file template

## [v1.5 - Iron Shark](https://github.com/nf-core/tools/releases/tag/1.5) - [2019-03-13]

### Template pipeline

- Dropped Singularity file
- Summary now logs details of the cluster profile used if from [nf-core/configs](https://github.com/nf-core/configs)
- Dockerhub is used in favor of Singularity Hub for pulling when using the Singularity profile
- Changed default container tag from latest to dev
- Brought the logo to life
- Change the default filenames for the pipeline trace files
- Remote fetch of nf-core/configs profiles fails gracefully if offline
- Remove `params.container` and just directly define `process.container` now
- Completion email now includes MultiQC report if not too big
- `params.genome` is now checked if set, to ensure that it's a valid iGenomes key
- Together with nf-core/configs, helper function now checks hostname and suggests a valid config profile
- `awsbatch` executor requires the `tracedir` not to be set to an `s3` bucket.

### Tools helper code

- New `nf-core launch` command to interactively launch nf-core pipelines from command-line
  - Works with a `parameters.settings.json` file shipped with each pipeline
  - Discovers additional `params` from the pipeline dynamically
- Drop Python 3.4 support
- `nf-core list` now only shows a value for _"is local latest version"_ column if there is a local copy.
- Lint markdown formatting in automated tests
  - Added `markdownlint-cli` for checking Markdown syntax in pipelines and tools repo
- Syncing now reads from a `blacklist.json` in order to exclude pipelines from being synced if necessary.
- Added nf-core tools API description to assist developers with the classes and functions available.
  - Docs are automatically built by Travis CI and updated on the nf-co.re website.
- Introduced test for filtering remote workflows by keyword.
- Build tools python API docs

  - Use Travis job for api doc generation and publish

- `nf-core bump-version` now stops before making changes if the linting fails
- Code test coverage
  - Introduced test for filtering remote workflows by keyword
- Linting updates
  - Now properly searches for conda packages in default channels
  - Now correctly validates version pinning for packages from PyPI
  - Updates for changes to `process.container` definition

### Other

- Bump `conda` to 4.6.7 in base nf-core Dockerfile

## [v1.4 - Tantalum Butterfly](https://github.com/nf-core/tools/releases/tag/1.4) - [2018-12-12]

### Template pipeline

- Institutional custom config profiles moved to github `nf-core/configs`
  - These will now be maintained centrally as opposed to being shipped with the pipelines in `conf/`
  - Load `base.config` by default for all profiles
  - Removed profiles named `standard` and `none`
  - Added parameter `--igenomesIgnore` so `igenomes.config` is not loaded if parameter clashes are observed
  - Added parameter `--custom_config_version` for custom config version control. Can use this parameter to provide commit id for reproducibility. Defaults to `master`
  - Deleted custom configs from template in `conf/` directory i.e. `uzh.config`, `binac.config` and `cfc.config`
- `multiqc_config` and `output_md` are now put into channels instead of using the files directly (see issue [#222](https://github.com/nf-core/tools/issues/222))
- Added `local.md` to cookiecutter template in `docs/configuration/`. This was referenced in `README.md` but not present.
- Major overhaul of docs to add/remove parameters, unify linking of files and added description for providing custom configs where necessary
- Travis: Pull the `dev` tagged docker image for testing
- Removed UPPMAX-specific documentation from the template.

### Tools helper code

- Make Travis CI tests fail on pull requests if the `CHANGELOG.md` file hasn't been updated
- Minor bugfixing in Python code (eg. removing unused import statements)
- Made the web requests caching work on multi-user installations
- Handle exception if nextflow isn't installed
- Linting: Update for Travis: Pull the `dev` tagged docker image for testing

## [v1.3 - Citreous Swordfish](https://github.com/nf-core/tools/releases/tag/1.3) - [2018-11-21]

- `nf-core create` command line interface updated
  - Interactive prompts for required arguments if not given
  - New flag for workflow author
- Updated channel order for bioconda/conda-forge channels in environment.yaml
- Increased code coverage for sub command `create` and `licenses`
- Fixed nasty dependency hell issue between `pytest` and `py` package in Python 3.4.x
- Introduced `.coveragerc` for pytest-cov configuration, which excludes the pipeline template now from being reported
- Fix [189](https://github.com/nf-core/tools/issues/189): Check for given conda and PyPi package dependencies, if their versions exist
- Added profiles for `cfc`,`binac`, `uzh` that can be synced across pipelines
  - Ordering alphabetically for profiles now
- Added `pip install --upgrade pip` to `.travis.yml` to update pip in the Travis CI environment

## [v1.2](https://github.com/nf-core/tools/releases/tag/1.2) - [2018-10-01]

- Updated the `nf-core release` command
  - Now called `nf-core bump-versions` instead
  - New flag `--nextflow` to change the required nextflow version instead
- Template updates
  - Simpler installation of the `nf-core` helper tool, now directly from PyPI
  - Bump minimum nextflow version to `0.32.0` - required for built in `manifest.nextflowVersion` check and access to `workflow.manifest` variables from within nextflow scripts
  - New `withName` syntax for configs
  - Travis tests fail if PRs come against the `master` branch, slightly refactored
  - Improved GitHub contributing instructions and pull request / issue templates
- New lint tests
  - `.travis.yml` test for PRs made against the `master` branch
  - Automatic `--release` option not used if the travis repo is `nf-core/tools`
  - Warnings if depreciated variables `params.version` and `params.nf_required_version` are found
- New `nf-core licences` subcommand to show licence for each conda package in a workflow
- `nf-core list` now has options for sorting pipeline nicely
- Latest version of conda used in nf-core base docker image
- Updated PyPI deployment to correctly parse the markdown readme (hopefully!)
- New GitHub contributing instructions and pull request template

## [v1.1](https://github.com/nf-core/tools/releases/tag/1.1) - [2018-08-14]

Very large release containing lots of work from the first nf-core hackathon, held in SciLifeLab Stockholm.

- The [Cookiecutter template](https://github.com/nf-core/cookiecutter) has been merged into tools
  - The old repo above has been archived
  - New pipelines are now created using the command `nf-core create`
  - The nf-core template and associated linting are now controlled under the same version system
- Large number of template updates and associated linting changes
  - New simplified cookiecutter variable usage
  - Refactored documentation - simplified and reduced duplication
  - Better `manifest` variables instead of `params` for pipeline name and version
  - New integrated nextflow version checking
  - Updated travis docker pull command to use tagging to allow release tests to pass
  - Reverted Docker and Singularity syntax to use `ENV` hack again
- Improved Python readme parsing for PyPI
- Updated Travis tests to check that the correct `dev` branch is being targeted
- New sync tool to automate pipeline updates
  - Once initial merges are complete, a nf-core bot account will create PRs for future template updates

## [v1.0.1](https://github.com/nf-core/tools/releases/tag/1.0.1) - [2018-07-18]

The version 1.0 of nf-core tools cannot be installed from PyPi. This patch fixes it, by getting rid of the requirements.txt plus declaring the dependent modules in the setup.py directly.

## [v1.0](https://github.com/nf-core/tools/releases/tag/1.0) - [2018-06-12]

Initial release of the nf-core helper tools package. Currently includes four subcommands:

- `nf-core list`: List nf-core pipelines with local info
- `nf-core download`: Download a pipeline and singularity container
- `nf-core lint`: Check pipeline against nf-core guidelines
- `nf-core release`: Update nf-core pipeline version number<|MERGE_RESOLUTION|>--- conflicted
+++ resolved
@@ -21,11 +21,8 @@
 - `check_up_to_date()` function from `modules_json` also checks for subworkflows.
 - The default branch can now be specified when creating a new pipeline repo [#1959](https://github.com/nf-core/tools/pull/1959).
 - Only warn when checking that the pipeline directory contains a `main.nf` and a `nextflow.config` file if the pipeline is not an nf-core pipeline [#1964](https://github.com/nf-core/tools/pull/1964)
-<<<<<<< HEAD
+- Add file `versions.yml` when generating `test.yml` with `nf-core modules create-test-yml` but don't check for md5sum [#1963](https://github.com/nf-core/tools/pull/1963)
 - Mock biocontainers and anaconda api calls in modules and subworkflows tests [#1966](https://github.com/nf-core/tools/pull/1966)
-=======
-- Add file `versions.yml` when generating `test.yml` with `nf-core modules create-test-yml` but don't check for md5sum [#1963](https://github.com/nf-core/tools/pull/1963)
->>>>>>> 81af6b7d
 
 ### Modules
 
