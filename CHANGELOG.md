--- conflicted
+++ resolved
@@ -28,11 +28,8 @@
 - Add `--fix-version` flag to `nf-core modules lint` command to update modules to the latest version ([#1588](https://github.com/nf-core/tools/pull/1588))
 - Fix a bug in the regex extracting the version from biocontainers URLs ([#1598](https://github.com/nf-core/tools/pull/1598))
 - Update how we interface with git remotes. ([#1626](https://github.com/nf-core/tools/issues/1626))
-<<<<<<< HEAD
 - Add prompt for module name to `nf-core modules info` ([#1644](https://github.com/nf-core/tools/issues/1644))
-=======
 - Update docs with example of custom git remote ([#1645](https://github.com/nf-core/tools/issues/1645))
->>>>>>> d79e1cfa
 
 ## [v2.4.1 - Cobolt Koala Patch](https://github.com/nf-core/tools/releases/tag/2.4) - [2022-05-16]
 
