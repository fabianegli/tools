--- conflicted
+++ resolved
@@ -1,15 +1,5 @@
 # nf-core/tools: Changelog
 
-<<<<<<< HEAD
-## v1.14dev
-
-### Template
-
-* Move, modularise and import boilerplate code via Groovy `lib/` directory
-* Implement DSL2 syntax for pipeline template
-* Adding TODOs and MultiQC process in DSL2 template
-* [#522](https://github.com/nf-core/tools/issues/522) - Unify iGenomes index usage
-=======
 ## 1.14dev
 
 ### Tools
@@ -33,7 +23,6 @@
 * Added linebreak to linting comment so that markdown header renders on PR comment properly
 * `nf-core modules create` command - if no bioconda package is found, prompt user for a different bioconda package name
 * Updated module template `main.nf` with new test data paths
->>>>>>> 21e6b3af
 
 ## [v1.13.2 - Copper Crocodile CPR :crocodile: :face_with_head_bandage:](https://github.com/nf-core/tools/releases/tag/1.13.2) - [2021-03-23]
 
