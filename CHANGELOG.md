--- conflicted
+++ resolved
@@ -30,11 +30,8 @@
 * Updated `nf-core modules remove` to remove module entry in `modules.json` if module directory is missing
 * Create extra tempdir as work directory for `nf-core modules create-test-yml` to avoid adding the temporary files to the `test.yml`
 * Refactored passing of command line arguments to `nf-core` commands and subcommands ([#1139](https://github.com/nf-core/tools/issues/1139), [#1140](https://github.com/nf-core/tools/issues/1140))
-<<<<<<< HEAD
 * Check for `modules.json` for entries of modules that are not actually installed in the pipeline [[#1141](https://github.com/nf-core/tools/issues/1141)]
-=======
 * Added `<keywords>` argument to `nf-core modules list` for filtering the listed modules. ([#1139](https://github.com/nf-core/tools/issues/1139)
->>>>>>> 7b8ae3f5
 
 #### Sync
 
