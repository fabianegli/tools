--- conflicted
+++ resolved
@@ -10,15 +10,12 @@
 
 * Add `--publish_dir_mode` parameter [#585](https://github.com/nf-core/tools/issues/585)
 * Isolate R library paths to those in container [#541](https://github.com/nf-core/tools/issues/541)
-<<<<<<< HEAD
-* Update and group parameters in JSON schema for pipeline template
-=======
+* Added new style of pipeline parameters JSON schema to pipeline template
 * Add ability to attach MultiQC reports to completion emails when using `mail`
 * Update `output.md` and add in 'Pipeline information' section describing standard NF and pipeline reporting.
 * Build Docker image using GitHub Actions, then push to Docker Hub (instead of building on Docker Hub)
 * New Slack channel badge in pipeline readme
 * Add AWS CI tests and full tests GitHub Actions workflows
->>>>>>> 1140f8f9
 
 ### Linting
 
