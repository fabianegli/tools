# nf-core/tools: Changelog

## v1.15dev

### Template

* Move TODO item of `contains:` map in a YAML string [[#1082](https://github.com/nf-core/tools/issues/1082)]

### General

* Fixed a bug in the Docker image build for tools that failed due to an extra hyphen. [[#1069](https://github.com/nf-core/tools/pull/1069)]
* Regular release sync fix - this time it was to do with JSON serialisation [[#1072](https://github.com/nf-core/tools/pull/1072)]
* Fixed bug in schema validation that ignores upper/lower-case typos in parameters [[#1087](https://github.com/nf-core/tools/issues/1087)]
* Bugfix: Download should use path relative to workflow for configs

### Modules

* Update comment style of modules `functions.nf` template file [[#1076](https://github.com/nf-core/tools/issues/1076)]
* Changed working directory to temporary directory for `nf-core modules create-test-yml` [[#908](https://github.com/nf-core/tools/issues/908)]
* Use Biocontainers API instead of quayi.io API for `nf-core modules create` [[#875](https://github.com/nf-core/tools/issues/875)]
* Update `nf-core modules install` to handle different versions of modules  [#1116](https://github.com/nf-core/tools/pull/1116)
* Added `nf-core modules bump-versions` command to update all versions in the `nf-core/modules` repository [[#1123](https://github.com/nf-core/tools/issues/1123)]
* Updated `nf-core modules lint` to check whether a `git_sha` exists in the `modules.json` file or whether a new version is available [[#1114](https://github.com/nf-core/tools/issues/1114)]
* Refactored `nf-core modules` command into one file per command [#1124](https://github.com/nf-core/tools/pull/1124)
* Updated `nf-core modules remove` to also remove entry in `modules.json` file ([#1115](https://github.com/nf-core/tools/issues/1115))
* Bugfix: Interactive prompt for `nf-core modules install` was receiving too few arguments
* Added progress bar to creation of 'modules.json'
* Updated `nf-core modules list` to show versions of local modules
* Improved exit behavior by replacing `sys.exit` with exceptions
* Updated `nf-core modules remove` to remove module entry in `modules.json` if module directory is missing
<<<<<<< HEAD
* Create extra tempdir as work directory for `nf-core modules create-test-yml` to avoid adding the temporary files to the `test.yml`
=======
* Refactored passing of command line arguments to `nf-core` commands and subcommands ([#1139](https://github.com/nf-core/tools/issues/1139), [#1140](https://github.com/nf-core/tools/issues/1140))
>>>>>>> 6d30c3a0

#### Sync

* Don't set the default value to `"null"` when a parameter is initialised as `null` in the config [[#1074](https://github.com/nf-core/tools/pull/1074)]

#### Tests

* Added a test for the `version_consistency` lint check

## [v1.14 - Brass Chicken :chicken:](https://github.com/nf-core/tools/releases/tag/1.14) - [2021-05-11]

### Template

* Add the implicit workflow declaration to `main.nf` DSL2 template [[#1056](https://github.com/nf-core/tools/issues/1056)]
* Fixed an issue regarding explicit disabling of unused container engines [[#972](https://github.com/nf-core/tools/pull/972)]
* Removed trailing slash from `params.igenomes_base` to yield valid s3 paths (previous paths work with Nextflow but not aws cli)
* Added a timestamp to the trace + timetime + report + dag filenames to fix overwrite issue on AWS
* Rewrite the `params_summary_log()` function to properly ignore unset params and have nicer formatting [[#971](https://github.com/nf-core/tools/issues/971)]
* Fix overly strict `--max_time` formatting regex in template schema [[#973](https://github.com/nf-core/tools/issues/973)]
* Convert `d` to `day` in the `cleanParameters` function to make Duration objects like `2d` pass the validation [[#858](https://github.com/nf-core/tools/issues/858)]
* Added nextflow version to quick start section and adjusted `nf-core bump-version` [[#1032](https://github.com/nf-core/tools/issues/1032)]
* Use latest stable Nextflow version `21.04.0` for CI tests instead of the `-edge` release

### Download

* Fix bug in `nf-core download` where image names were getting a hyphen in `nf-core` which was breaking things.
* Extensive new interactive prompts for all command line flags [[#1027](https://github.com/nf-core/tools/issues/1027)]
    * It is now recommended to run `nf-core download` without any cli options and follow prompts (though flags can be used to run non-interactively if you wish)
* New helper code to set `$NXF_SINGULARITY_CACHEDIR` and add to `.bashrc` if desired [[#1027](https://github.com/nf-core/tools/issues/1027)]

### Launch

* Strip values from `nf-core launch` web response which are `False` and have no default in the schema [[#976](https://github.com/nf-core/tools/issues/976)]
* Improve API caching code when polling the website, fixes noisy log message when waiting for a response [[#1029](https://github.com/nf-core/tools/issues/1029)]
* New interactive prompts for pipeline name [[#1027](https://github.com/nf-core/tools/issues/1027)]

### Modules

* Added `tool_name_underscore` to the module template to allow TOOL_SUBTOOL in `main.nf` [[#1011](https://github.com/nf-core/tools/issues/1011)]
* Added `--conda-name` flag to `nf-core modules create` command to allow sidestepping questionary [[#988](https://github.com/nf-core/tools/issues/988)]
* Extended `nf-core modules lint` functionality to check tags in `test.yml` and to look for a entry in the `pytest_software.yml` file
* Update `modules` commands to use new test tag format `tool/subtool`
* New modules lint test comparing the `functions.nf` file to the template version
* Modules installed from alternative sources are put in folders based on the name of the source repository

### Linting

* Fix bug in nf-core lint config skipping for the `nextflow_config` test [[#1019](https://github.com/nf-core/tools/issues/1019)]
* New `-k`/`--key` cli option for `nf-core lint` to allow you to run only named lint tests, for faster local debugging
* Merge markers lint test - ignore binary files, allow config to ignore specific files [[#1040](https://github.com/nf-core/tools/pull/1040)]
* New lint test to check if all defined pipeline parameters are mentioned in `main.nf` [[#1038](https://github.com/nf-core/tools/issues/1038)]
* Added fix to remove warnings about params that get converted from camelCase to camel-case [[#1035](https://github.com/nf-core/tools/issues/1035)]
* Added pipeline schema lint checks for missing parameter description and parameters outside of groups [[#1017](https://github.com/nf-core/tools/issues/1017)]

### General

* Try to fix the fix for the automated sync when we submit too many PRs at once [[#970](https://github.com/nf-core/tools/issues/970)]
* Rewrite how the tools documentation is deployed to the website, to allow multiple versions
* Created new Docker image for the tools cli package - see installation docs for details [[#917](https://github.com/nf-core/tools/issues/917)]
* Ignore permission errors for setting up requests cache directories to allow starting with an invalid or read-only `HOME` directory

## [v1.13.3 - Copper Crocodile Resurrection :crocodile:](https://github.com/nf-core/tools/releases/tag/1.13.2) - [2021-03-24]

* Running tests twice with `nf-core modules create-test-yml` to catch unreproducible md5 sums [[#890](https://github.com/nf-core/tools/issues/890)]
* Fix sync error again where the Nextflow edge release needs to be used for some pipelines
* Fix bug with `nf-core lint --release` (`NameError: name 'os' is not defined`)
* Added linebreak to linting comment so that markdown header renders on PR comment properly
* `nf-core modules create` command - if no bioconda package is found, prompt user for a different bioconda package name
* Updated module template `main.nf` with new test data paths

## [v1.13.2 - Copper Crocodile CPR :crocodile: :face_with_head_bandage:](https://github.com/nf-core/tools/releases/tag/1.13.2) - [2021-03-23]

* Make module template pass the EC linter [[#953](https://github.com/nf-core/tools/pull/953)]
* Added better logging message if a user doesn't specificy the directory correctly with `nf-core modules` commands [[#942](https://github.com/nf-core/tools/pull/942)]
* Fixed parameter validation bug caused by JSONObject [[#937](https://github.com/nf-core/tools/issues/937)]
* Fixed template creation error regarding file permissions [[#932](https://github.com/nf-core/tools/issues/932)]
* Split the `create-lint-wf` tests up into separate steps in GitHub Actions to make the CI results easier to read
* Added automated PR comments to the Markdown, YAML and Python lint CI tests to explain failures (tools and pipeline template)
* Make `nf-core lint` summary table borders coloured according to overall pass / fail status
* Attempted a fix for the automated sync when we submit too many PRs at once [[#911](https://github.com/nf-core/tools/issues/911)]

## [v1.13.1 - Copper Crocodile Patch :crocodile: :pirate_flag:](https://github.com/nf-core/tools/releases/tag/1.13.1) - [2021-03-19]

* Fixed bug in pipeline linting markdown output that gets posted to PR comments [[#914]](https://github.com/nf-core/tools/issues/914)
* Made text for the PR branch CI check less verbose with a TLDR in bold at the top
* A number of minor tweaks to the new `nf-core modules lint` code

## [v1.13 - Copper Crocodile](https://github.com/nf-core/tools/releases/tag/1.13) - [2021-03-18]

### Template

* **Major new feature** - Validation of pipeline parameters [[#426]](https://github.com/nf-core/tools/issues/426)
    * The addition runs as soon as the pipeline launches and checks the pipeline input parameters two main things:
        * No parameters are supplied that share a name with core Nextflow options (eg. `--resume` instead of `-resume`)
        * Supplied parameters validate against the pipeline JSON schema (eg. correct variable types, required values)
    * If either parameter validation fails or the pipeline has errors, a warning is given about any unexpected parameters found which are not described in the pipeline schema.
    * This behaviour can be disabled by using `--validate_params false`
* Added profiles to support the [Charliecloud](https://hpc.github.io/charliecloud/) and [Shifter](https://nersc.gitlab.io/development/shifter/how-to-use/) container engines [[#824](https://github.com/nf-core/tools/issues/824)]
    * Note that Charliecloud requires Nextflow version `v21.03.0-edge` or later.
* Profiles for container engines now explicitly _disable_ all other engines [[#867](https://github.com/nf-core/tools/issues/867)]
* Fixed typo in nf-core-lint CI that prevented the markdown summary from being automatically posted on PRs as a comment.
* Changed default for `--input` from `data/*{1,2}.fastq.gz` to `null`, as this is now validated by the schema as a required value.
* Removed support for `--name` parameter for custom run names.
    * The same functionality for MultiQC still exists with the core Nextflow `-name` option.
* Added to template docs about how to identify process name for resource customisation
* The parameters `--max_memory` and `--max_time` are now validated against a regular expression [[#793](https://github.com/nf-core/tools/issues/793)]
    * Must be written in the format `123.GB` / `456.h` with any of the prefixes listed in the [Nextflow docs](https://www.nextflow.io/docs/latest/process.html#memory)
    * Bare numbers no longer allowed, avoiding people from trying to specify GB and actually specifying bytes.
* Switched from cookiecutter to Jinja2 [[#880]](https://github.com/nf-core/tools/pull/880)
* Finally dropped the wonderful [cookiecutter](https://github.com/cookiecutter/cookiecutter) library that was behind the first pipeline template that led to nf-core [[#880](https://github.com/nf-core/tools/pull/880)]
    * Now rendering templates directly using [Jinja](https://jinja.palletsprojects.com/), which is what cookiecutter was doing anyway

### Modules

Initial addition of a number of new helper commands for working with DSL2 modules:

* `modules list` - List available modules
* `modules install` - Install a module from nf-core/modules
* `modules remove` - Remove a module from a pipeline
* `modules create` - Create a module from the template
* `modules create-test-yml` - Create the `test.yml` file for a module with md5 sums, tags, commands and names added
* `modules lint` - Check a module against nf-core guidelines

You can read more about each of these commands in the main tools documentation (see `README.md` or <https://nf-co.re/tools>)

### Tools helper code

* Fixed some bugs in the command line interface for `nf-core launch` and improved formatting [[#829](https://github.com/nf-core/tools/pull/829)]
* New functionality for `nf-core download` to make it compatible with DSL2 pipelines [[#832](https://github.com/nf-core/tools/pull/832)]
    * Singularity images in module files are now discovered and fetched
    * Direct downloads of Singularity images in python allowed (much faster than running `singularity pull`)
    * Downloads now work with `$NXF_SINGULARITY_CACHEDIR` so that pipelines sharing containers have efficient downloads
* Changed behaviour of `nf-core sync` command [[#787](https://github.com/nf-core/tools/issues/787)]
    * Instead of opening or updating a PR from `TEMPLATE` directly to `dev`, a new branch is now created from `TEMPLATE` and a PR opened from this to `dev`.
    * This is to make it easier to fix merge conflicts without accidentally bringing the entire pipeline history back into the `TEMPLATE` branch (which makes subsequent sync merges much more difficult)

### Linting

* Major refactor and rewrite of pipieline linting code
    * Much better code organisation and maintainability
    * New automatically generated documentation using Sphinx
    * Numerous new tests and functions, removal of some unnecessary tests
* Added lint check for merge markers [[#321]](https://github.com/nf-core/tools/issues/321)
* Added new option `--fix` to automatically correct some problems detected by linting
* Added validation of default params to `nf-core schema lint` [[#823](https://github.com/nf-core/tools/issues/823)]
* Added schema validation of GitHub action workflows to lint function [[#795](https://github.com/nf-core/tools/issues/795)]
* Fixed bug in schema title and description validation
* Added second progress bar for conda dependencies lint check, as it can be slow [[#299](https://github.com/nf-core/tools/issues/299)]
* Added new lint test to check files that should be unchanged from the pipeline.
* Added the possibility to ignore lint tests using a `nf-core-lint.yml` config file [[#809](https://github.com/nf-core/tools/pull/809)]

## [v1.12.1 - Silver Dolphin](https://github.com/nf-core/tools/releases/tag/1.12.1) - [2020-12-03]

### Template

* Finished switch from `$baseDir` to `$projectDir` in `iGenomes.conf` and `main.nf`
    * Main fix is for `smail_fields` which was a bug introduced in the previous release. Sorry about that!
* Ported a number of small content tweaks from nf-core/eager to the template [[#786](https://github.com/nf-core/tools/issues/786)]
    * Better contributing documentation, more placeholders in documentation files, more relaxed markdownlint exceptions for certain HTML tags, more content for the PR and issue templates.

### Tools helper code

* Pipeline schema: make parameters of type `range` to `number`. [[#738](https://github.com/nf-core/tools/issues/738)]
* Respect `$NXF_HOME` when looking for pipelines with `nf-core list` [[#798](https://github.com/nf-core/tools/issues/798)]
* Swapped PyInquirer with questionary for command line questions in `launch.py` [[#726](https://github.com/nf-core/tools/issues/726)]
    * This should fix conda installation issues that some people had been hitting
    * The change also allows other improvements to the UI
* Fix linting crash when a file deleted but not yet staged in git [[#796](https://github.com/nf-core/tools/issues/796)]

## [v1.12 - Mercury Weasel](https://github.com/nf-core/tools/releases/tag/1.12) - [2020-11-19]

### Tools helper code

* Updated `nf_core` documentation generator for building [https://nf-co.re/tools-docs/](https://nf-co.re/tools-docs/)

### Template

* Make CI comments work with PRs from forks [[#765](https://github.com/nf-core/tools/issues/765)]
    * Branch protection and linting results should now show on all PRs
* Updated GitHub issue templates, which had stopped working
* Refactored GitHub Actions so that the AWS full-scale tests are triggered after docker build is finished
    * DockerHub push workflow split into two - one for dev, one for releases
* Updated actions to no longer use `set-env` which is now depreciating [[#739](https://github.com/nf-core/tools/issues/739)]
* Added config import for `test_full` in `nextflow.config`
* Switched depreciated `$baseDir` to `$projectDir`
* Updated minimum Nextflow version to `20.04.10`
* Make Nextflow installation less verbose in GitHub Actions [[#780](https://github.com/nf-core/tools/pull/780)]

### Linting

* Updated code to display colours in GitHub Actions log output
* Allow tests to pass with `dev` version of nf-core/tools (previous failure due to base image version)
* Lint code no longer tries to post GitHub PR comments. This is now done in a GitHub Action only.

## [v1.11 - Iron Tiger](https://github.com/nf-core/tools/releases/tag/1.11) - [2020-10-27]

### Template

* Fix command error in `awstest.yml` GitHub Action workflow.
* Allow manual triggering of AWS test GitHub Action workflows.
* Remove TODO item, which was proposing the usage of additional files beside `usage.md` and `output.md` for documentation.
* Added a Podman profile, which enables Podman as container.
* Updated linting for GitHub actions AWS tests workflows.

### Linting

* Made a base-level `Dockerfile` a warning instead of failure
* Added a lint failure if the old `bin/markdown_to_html.r` script is found
* Update `rich` package dependency and use new markup escaping to change `[[!]]` back to `[!]` again

### Other

* Pipeline sync - fetch full repo when checking out before sync
* Sync - Add GitHub actions manual trigger option

## [v1.10.2 - Copper Camel _(brought back from the dead)_](https://github.com/nf-core/tools/releases/tag/1.10.2) - [2020-07-31]

Second patch release to address some small errors discovered in the pipeline template.
Apologies for the inconvenience.

* Fix syntax error in `/push_dockerhub.yml` GitHub Action workflow
* Change `params.readPaths` -> `params.input_paths` in `test_full.config`
* Check results when posting the lint results as a GitHub comment
    * This feature is unfortunately not possible when making PRs from forks outside of the nf-core organisation for now.
* More major refactoring of the automated pipeline sync
    * New GitHub Actions matrix parallelisation of sync jobs across pipelines [[#673](https://github.com/nf-core/tools/issues/673)]
    * Removed the `--all` behaviour from `nf-core sync` as we no longer need it
    * Sync now uses a new list of pipelines on the website which does not include archived pipelines [[#712](https://github.com/nf-core/tools/issues/712)]
    * When making a PR it checks if a PR already exists - if so it updates it [[#710](https://github.com/nf-core/tools/issues/710)]
    * More tests and code refactoring for more stable code. Hopefully fixes 404 error [[#711](https://github.com/nf-core/tools/issues/711)]

## [v1.10.1 - Copper Camel _(patch)_](https://github.com/nf-core/tools/releases/tag/1.10.1) - [2020-07-30]

Patch release to fix the automatic template synchronisation, which failed in the v1.10 release.

* Improved logging: `nf-core --log-file log.txt` now saves a verbose log to disk.
* nf-core/tools GitHub Actions pipeline sync now uploads verbose log as an artifact.
* Sync - fixed several minor bugs, made logging less verbose.
* Python Rich library updated to `>=4.2.1`
* Hopefully fix git config for pipeline sync so that commit comes from @nf-core-bot
* Fix sync auto-PR text indentation so that it doesn't all show as code
* Added explicit flag `--show-passed` for `nf-core lint` instead of taking logging verbosity

## [v1.10 - Copper Camel](https://github.com/nf-core/tools/releases/tag/1.10) - [2020-07-30]

### Pipeline schema

This release of nf-core/tools introduces a major change / new feature: pipeline schema.
These are [JSON Schema](https://json-schema.org/) files that describe all of the parameters for a given
pipeline with their ID, a description, a longer help text, an optional default value, a variable _type_
(eg. `string` or `boolean`) and more.

The files will be used in a number of places:

* Automatic validation of supplied parameters when running pipelines
    * Pipeline execution can be immediately stopped if a required `param` is missing,
    or does not conform to the patterns / allowed values in the schema.
* Generation of pipeline command-line help
    * Running `nextflow run <pipeline> --help` will use the schema to generate a help text automatically
* Building online documentation on the [nf-core website](https://nf-co.re)
* Integration with 3rd party graphical user interfaces

To support these new schema files, nf-core/tools now comes with a new set of commands: `nf-core schema`.

* Pipeline schema can be generated or updated using `nf-core schema build` - this takes the parameters from
  the pipeline config file and prompts the developer for any mismatch between schema and pipeline.
    * Once a skeleton Schema file has been built, the command makes use of a new nf-core website tool to provide
    a user friendly graphical interface for developers to add content to their schema: [https://nf-co.re/pipeline_schema_builder](https://nf-co.re/pipeline_schema_builder)
* Pipelines will be automatically tested for valid schema that describe all pipeline parameters using the
  `nf-core schema lint` command (also included as part of the main `nf-core lint` command).
* Users can validate their set of pipeline inputs using the `nf-core schema validate` command.

In addition to the new schema commands, the `nf-core launch` command has been completely rewritten from
scratch to make use of the new pipeline schema. This command can use either an interactive command-line
prompt or a rich web interface to help users set parameters for a pipeline run.

The parameter descriptions and help text are fully used and embedded into the launch interfaces to make
this process as user-friendly as possible. We hope that it's particularly well suited to those new to nf-core.

Whilst we appreciate that this new feature will add a little work for pipeline developers, we're excited at
the possibilities that it brings. If you have any feedback or suggestions, please let us know either here on
GitHub or on the nf-core [`#json-schema` Slack channel](https://nfcore.slack.com/channels/json-schema).

### Python code formatting

We have adopted the use of the [Black Python code formatter](https://black.readthedocs.io/en/stable/).
This ensures a harmonised code formatting style throughout the package, from all contributors.
If you are editing any Python code in nf-core/tools you must now pass the files through Black when
making a pull-request. See [`.github/CONTRIBUTING.md`](.github/CONTRIBUTING.md) for details.

### Template

* Add `--publish_dir_mode` parameter [#585](https://github.com/nf-core/tools/issues/585)
* Isolate R library paths to those in container [#541](https://github.com/nf-core/tools/issues/541)
* Added new style of pipeline parameters JSON schema to pipeline template
* Add ability to attach MultiQC reports to completion emails when using `mail`
* Update `output.md` and add in 'Pipeline information' section describing standard NF and pipeline reporting.
* Build Docker image using GitHub Actions, then push to Docker Hub (instead of building on Docker Hub)
* Add Slack channel badge in pipeline README
* Allow multiple container tags in `ci.yml` if performing multiple tests in parallel
* Add AWS CI tests and full tests GitHub Actions workflows
* Update AWS CI tests and full tests secrets names
* Added `macs_gsize` for danRer10, based on [this post](https://biostar.galaxyproject.org/p/18272/)
* Add information about config files used for workflow execution (`workflow.configFiles`) to summary
* Fix `markdown_to_html.py` to work with Python 2 and 3.
* Change `params.reads` -> `params.input`
* Adding TODOs and MultiQC process in DSL2 template
* Change `params.readPaths` -> `params.input_paths`
* Added a `.github/.dockstore.yml` config file for automatic workflow registration with [dockstore.org](https://dockstore.org/)

### Linting

* Refactored PR branch tests to be a little clearer.
* Linting error docs explain how to add an additional branch protecton rule to the `branch.yml` GitHub Actions workflow.
* Adapted linting docs to the new PR branch tests.
* Failure for missing the readme bioconda badge is now a warn, in case this badge is not relevant
* Added test for template `{{ cookiecutter.var }}` placeholders
* Fix failure when providing version along with build id for Conda packages
* New `--json` and `--markdown` options to print lint results to JSON / markdown files
* Linting code now automatically posts warning / failing results to GitHub PRs as a comment if it can
* Added AWS GitHub Actions workflows linting
* Fail if `params.input` isn't defined.
* Beautiful new progress bar to look at whilst linting is running and awesome new formatted output on the command line :heart_eyes:
    * All made using the excellent [`rich` python library](https://github.com/willmcgugan/rich) - check it out!
* Tests looking for `TODO` strings should now ignore editor backup files. [#477](https://github.com/nf-core/tools/issues/477)

### nf-core/tools Continuous Integration

* Added CI test to check for PRs against `master` in tools repo
* CI PR branch tests fixed & now automatically add a comment on the PR if failing, explaining what is wrong
* Move some of the issue and PR templates into HTML `<!-- comments -->` so that they don't show in issues / PRs

### Other

* Describe alternative installation method via conda with `conda env create`
* nf-core/tools version number now printed underneath header artwork
* Bumped Conda version shipped with nfcore/base to 4.8.2
* Added log message when creating new pipelines that people should talk to the community about their plans
* Fixed 'on completion' emails sent using the `mail` command not containing body text.
* Improved command-line help text for nf-core/tools
* `nf-core list` now hides archived pipelines unless `--show_archived` flag is set
* Command line tools now checks if there is a new version of nf-core/tools available
    * Disable this by setting the environment variable `NFCORE_NO_VERSION_CHECK`, eg. `export NFCORE_NO_VERSION_CHECK=1`
* Better command-line output formatting of nearly all `nf-core` commands using [`rich`](https://github.com/willmcgugan/rich)

## [v1.9 - Platinum Pigeon](https://github.com/nf-core/tools/releases/tag/1.9) - [2020-02-20]

### Continuous integration

* Travis CI tests are now deprecated in favor of GitHub Actions within the pipeline template.
    * `nf-core bump-version` support has been removed for `.travis.yml`
    * `nf-core lint` now fails if a `.travis.yml` file is found
* Ported nf-core/tools Travis CI automation to GitHub Actions.
* Fixed the build for the nf-core/tools API documentation on the website

### Template

* Rewrote the documentation markdown > HTML conversion in Python instead of R
* Fixed rendering of images in output documentation [#391](https://github.com/nf-core/tools/issues/391)
* Removed the requirement for R in the conda environment
* Make `params.multiqc_config` give an _additional_ MultiQC config file instead of replacing the one that ships with the pipeline
* Ignore only `tests/` and `testing/` directories in `.gitignore` to avoid ignoring `test.config` configuration file
* Rephrase docs to promote usage of containers over Conda to ensure reproducibility
* Stage the workflow summary YAML file within MultiQC work directory

### Linting

* Removed linting for CircleCI
* Allow any one of `params.reads` or `params.input` or `params.design` before warning
* Added whitespace padding to lint error URLs
* Improved documentation for lint errors
* Allow either `>=` or `!>=` in nextflow version checks (the latter exits with an error instead of just warning) [#506](https://github.com/nf-core/tools/issues/506)
* Check that `manifest.version` ends in `dev` and throw a warning if not
    * If running with `--release` check the opposite and fail if not
* Tidied up error messages and syntax for linting GitHub actions branch tests
* Add YAML validator
* Don't print test results if we have a critical error

### Other

* Fix automatic synchronisation of the template after releases of nf-core/tools
* Improve documentation for installing `nf-core/tools`
* Replace preprint by the new nf-core publication in Nature Biotechnology :champagne:
* Use `stderr` instead of `stdout` for header artwork
* Tolerate unexpected output from `nextflow config` command
* Add social preview image
* Added a [release checklist](.github/RELEASE_CHECKLIST.md) for the tools repo

## [v1.8 - Black Sheep](https://github.com/nf-core/tools/releases/tag/1.8) - [2020-01-27]

### Continuous integration

* GitHub Actions CI workflows are now included in the template pipeline
    * Please update these files to match the existing tests that you have in `.travis.yml`
* Travis CI tests will be deprecated from the next `tools` release
* Linting will generate a warning if GitHub Actions workflows do not exist and if applicable to remove Travis CI workflow file i.e. `.travis.yml`.

### Tools helper code

* Refactored the template synchronisation code to be part of the main nf-core tool
* `nf-core bump-version` now also bumps the version string of the exported conda environment in the Dockerfile
* Updated Blacklist of synced pipelines
* Ignore pre-releases in `nf-core list`
* Updated documentation for `nf-core download`
* Fixed typo in `nf-core launch` final command
* Handle missing pipeline descriptions in `nf-core list`
* Migrate tools package CI to GitHub Actions

### Linting

* Adjusted linting to enable `patch` branches from being tested
* Warn if GitHub Actions workflows do not exist, warn if `.travis.yml` and circleCI are there
* Lint for `Singularity` file and raise error if found [#458](https://github.com/nf-core/tools/issues/458)
* Added linting of GitHub Actions workflows `linting.yml`, `ci.yml` and `branch.yml`
* Warn if pipeline name contains upper case letters or non alphabetical characters [#85](https://github.com/nf-core/tools/issues/85)
* Make CI tests of lint code pass for releases

### Template pipeline

* Fixed incorrect paths in iGenomes config as described in issue [#418](https://github.com/nf-core/tools/issues/418)
* Fixed incorrect usage of non-existent parameter in the template [#446](https://github.com/nf-core/tools/issues/446)
* Add UCSC genomes to `igenomes.config` and add paths to all genome indices
* Change `maxMultiqcEmailFileSize` parameter to `max_multiqc_email_size`
* Export conda environment in Docker file [#349](https://github.com/nf-core/tools/issues/349)
* Change remaining parameters from `camelCase` to `snake_case` [#39](https://github.com/nf-core/hic/issues/39)
    * `--singleEnd` to `--single_end`
    * `--igenomesIgnore` to `--igenomes_ignore`
    * Having the old camelCase versions of these will now throw an error
* Add `autoMounts=true` to default singularity profile
* Add in `markdownlint` checks that were being ignored by default
* Disable ansi logging in the travis CI tests
* Move `params`section from `base.config` to `nextflow.config`
* Use `env` scope to export `PYTHONNOUSERSITE` in `nextflow.config` to prevent conflicts with host Python environment
* Bump minimum Nextflow version to `19.10.0` - required to properly use `env` scope in `nextflow.config`
* Added support for nf-tower in the travis tests, using public mailbox nf-core@mailinator.com
* Add link to [Keep a Changelog](http://keepachangelog.com/en/1.0.0/) and [Semantic Versioning](http://semver.org/spec/v2.0.0.html) to CHANGELOG
* Adjusted `.travis.yml` checks to allow for `patch` branches to be tested
* Add Python 3.7 dependency to the `environment.yml` file
* Remove `awsbatch` profile cf [nf-core/configs#71](https://github.com/nf-core/configs/pull/71)
* Make `scrape_software_versions.py` compatible with Python3 to enable miniconda3 in    [base image PR](https://github.com/nf-core/tools/pull/462)
* Add GitHub Actions workflows and respective linting
* Add `NXF_ANSI_LOG` as global environment variable to template GitHub Actions CI workflow
* Fixed global environment variable in GitHub Actions CI workflow
* Add `--awscli` parameter
* Add `README.txt` path for genomes in `igenomes.config` [nf-core/atacseq#75](https://github.com/nf-core/atacseq/issues/75)
* Fix buggy ANSI codes in pipeline summary log messages
* Add a `TODO` line in the new GitHub Actions CI test files

### Base Docker image

* Use miniconda3 instead of miniconda for a Python 3k base environment
    * If you still need Python 2 for your pipeline, add `conda-forge::python=2.7.4` to the dependencies in your `environment.yml`
* Update conda version to 4.7.12

### Other

* Updated Base Dockerfile to Conda 4.7.10
* Entirely switched from Travis-Ci.org to Travis-Ci.com for template and tools
* Improved core documentation (`-profile`)

## [v1.7 - Titanium Kangaroo](https://github.com/nf-core/tools/releases/tag/1.7) - [2019-10-07]

### Tools helper code

* The tools `create` command now sets up a `TEMPLATE` and a `dev` branch for syncing
* Fixed issue [379](https://github.com/nf-core/tools/issues/379)
* nf-core launch now uses stable parameter schema version 0.1.0
* Check that PR from patch or dev branch is acceptable by linting
* Made code compatible with Python 3.7
* The `download` command now also fetches institutional configs from nf-core/configs
* When listing pipelines, a nicer message is given for the rare case of a detached `HEAD` ref in a locally pulled pipeline. [#297](https://github.com/nf-core/tools/issues/297)
* The `download` command can now compress files into a single archive.
* `nf-core create` now fetches a logo for the pipeline from the nf-core website
* The readme should now be rendered properly on PyPI.

### Syncing

* Can now sync a targeted pipeline via command-line
* Updated Blacklist of synced pipelines
* Removed `chipseq` from Blacklist of synced pipelines
* Fixed issue [#314](https://github.com/nf-core/tools/issues/314)

### Linting

* If the container slug does not contain the nf-core organisation (for example during development on a fork), linting will raise a warning, and an error with release mode on

### Template pipeline

* Add new code for Travis CI to allow PRs from patch branches too
* Fix small typo in central readme of tools for future releases
* Small code polishing + typo fix in the template main.nf file
* Header ANSI codes no longer print `[2m` to console when using `-with-ansi`
* Switched to yaml.safe_load() to fix PyYAML warning that was thrown because of a possible [exploit](https://github.com/yaml/pyyaml/wiki/PyYAML-yaml.load(input)-Deprecation)
* Add `nf-core` citation
* Add proper `nf-core` logo for tools
* Add `Quick Start` section to main README of template
* Fix [Docker RunOptions](https://github.com/nf-core/tools/pull/351) to get UID and GID set in the template
* `Dockerfile` now specifically uses the proper release tag of the nfcore/base image
* Use [`file`](https://github.com/nf-core/tools/pull/354) instead of `new File`
  to avoid weird behavior such as making an `s3:/` directory locally when using
  an AWS S3 bucket as the `--outdir`.
* Fix workflow.onComplete() message when finishing pipeline
* Update URL for joining the nf-core slack to [https://nf-co.re/join/slack](https://nf-co.re/join/slack)
* Add GitHub Action for CI and Linting
* [Increased default time limit](https://github.com/nf-core/tools/issues/370) to 4h
* Add direct link to the pipeline slack channel in the contribution guidelines
* Add contributions and support heading with links to contribution guidelines and link to the pipeline slack channel in the main README
* Fix Parameters JSON due to new versionized structure
* Added conda-forge::r-markdown=1.1 and conda-forge::r-base=3.6.1 to environment
* Plain-text email template now has nf-core ASCII artwork
* Template configured to use logo fetched from website
* New option `--email_on_fail` which only sends emails if the workflow is not successful
* Add file existence check when checking software versions
* Fixed issue [#165](https://github.com/nf-core/tools/issues/165) - Use `checkIfExists`
* Consistent spacing for `if` statements
* Add sensible resource labels to `base.config`

### Other

* Bump `conda` to 4.6.14 in base nf-core Dockerfile
* Added a Code of Conduct to nf-core/tools, as only the template had this before
* TravisCI tests will now also start for PRs from `patch` branches, [to allow fixing critical issues](https://github.com/nf-core/tools/pull/392) without making a new major release

## [v1.6 - Brass Walrus](https://github.com/nf-core/tools/releases/tag/1.6) - [2020-04-09]

### Syncing

* Code refactoring to make the script more readable
* No travis build failure anymore on sync errors
* More verbose logging

### Template pipeline

* awsbatch `work-dir` checking moved to nextflow itself. Removed unsatisfiable check in main.nf template.
* Fixed markdown linting
* Tools CI testing now runs markdown lint on compiled template pipeline
* Migrated large portions of documentation to the [nf-core website](https://github.com/nf-core/nf-co.re/pull/93)
* Removed Gitter references in `.github/` directories for `tools/` and pipeline template.
* Changed `scrape_software_versions.py` to output `.csv` file
* Added `export_plots` parameter to multiqc config
* Corrected some typos as listed [here](https://github.com/nf-core/tools/issues/348) to Guidelines

### Tools helper code

* Drop [nf-core/rnaseq](https://github.com/nf-core/rnaseq]) from `blacklist.json` to make template sync available
* Updated main help command to sort the subcommands in a more logical order
* Updated readme to describe the new `nf-core launch` command
* Fix bugs in `nf-core download`
    * The _latest_ release is now fetched by default if not specified
    * Downloaded pipeline files are now properly executable.
* Fixed bugs in `nf-core list`
    * Sorting now works again
    * Output is partially coloured (better highlighting out of date pipelines)
    * Improved documentation
* Fixed bugs in `nf-core lint`
    * The order of conda channels is now correct, avoiding occasional erroneous errors that packages weren't found ([#207](https://github.com/nf-core/tools/issues/207))
    * Allow edge versions in nf-core pipelines
* Add reporting of ignored errored process
    * As a solution for [#103](https://github.com/nf-core/tools/issues/103))
* Add Bowtie2 and BWA in iGenome config file template

## [v1.5 - Iron Shark](https://github.com/nf-core/tools/releases/tag/1.5) - [2019-03-13]

### Template pipeline

* Dropped Singularity file
* Summary now logs details of the cluster profile used if from [nf-core/configs](https://github.com/nf-core/configs)
* Dockerhub is used in favor of Singularity Hub for pulling when using the Singularity profile
* Changed default container tag from latest to dev
* Brought the logo to life
* Change the default filenames for the pipeline trace files
* Remote fetch of nf-core/configs profiles fails gracefully if offline
* Remove `params.container` and just directly define `process.container` now
* Completion email now includes MultiQC report if not too big
* `params.genome` is now checked if set, to ensure that it's a valid iGenomes key
* Together with nf-core/configs, helper function now checks hostname and suggests a valid config profile
* `awsbatch` executor requires the `tracedir` not to be set to an `s3` bucket.

### Tools helper code

* New `nf-core launch` command to interactively launch nf-core pipelines from command-line
    * Works with a `parameters.settings.json` file shipped with each pipeline
    * Discovers additional `params` from the pipeline dynamically
* Drop Python 3.4 support
* `nf-core list` now only shows a value for _"is local latest version"_ column if there is a local copy.
* Lint markdown formatting in automated tests
    * Added `markdownlint-cli` for checking Markdown syntax in pipelines and tools repo
* Syncing now reads from a `blacklist.json` in order to exclude pipelines from being synced if necessary.
* Added nf-core tools API description to assist developers with the classes and functions available.
    * Docs are automatically built by Travis CI and updated on the nf-co.re website.
* Introduced test for filtering remote workflows by keyword.
* Build tools python API docs
    * Use Travis job for api doc generation and publish

* `nf-core bump-version` now stops before making changes if the linting fails
* Code test coverage
    * Introduced test for filtering remote workflows by keyword
* Linting updates
    * Now properly searches for conda packages in default channels
    * Now correctly validates version pinning for packages from PyPI
    * Updates for changes to `process.container` definition

### Other

* Bump `conda` to 4.6.7 in base nf-core Dockerfile

## [v1.4 - Tantalum Butterfly](https://github.com/nf-core/tools/releases/tag/1.4) - [2018-12-12]

### Template pipeline

* Institutional custom config profiles moved to github `nf-core/configs`
    * These will now be maintained centrally as opposed to being shipped with the pipelines in `conf/`
    * Load `base.config` by default for all profiles
    * Removed profiles named `standard` and `none`
    * Added parameter `--igenomesIgnore` so `igenomes.config` is not loaded if parameter clashes are observed
    * Added parameter `--custom_config_version` for custom config version control. Can use this parameter to provide commit id for reproducibility. Defaults to `master`
    * Deleted custom configs from template in `conf/` directory i.e. `uzh.config`, `binac.config` and `cfc.config`
* `multiqc_config` and `output_md` are now put into channels instead of using the files directly (see issue [#222](https://github.com/nf-core/tools/issues/222))
* Added `local.md` to cookiecutter template in `docs/configuration/`. This was referenced in `README.md` but not present.
* Major overhaul of docs to add/remove parameters, unify linking of files and added description for providing custom configs where necessary
* Travis: Pull the `dev` tagged docker image for testing
* Removed UPPMAX-specific documentation from the template.

### Tools helper code

* Make Travis CI tests fail on pull requests if the `CHANGELOG.md` file hasn't been updated
* Minor bugfixing in Python code (eg. removing unused import statements)
* Made the web requests caching work on multi-user installations
* Handle exception if nextflow isn't installed
* Linting: Update for Travis: Pull the `dev` tagged docker image for testing

## [v1.3 - Citreous Swordfish](https://github.com/nf-core/tools/releases/tag/1.3) - [2018-11-21]

* `nf-core create` command line interface updated
    * Interactive prompts for required arguments if not given
    * New flag for workflow author
* Updated channel order for bioconda/conda-forge channels in environment.yaml
* Increased code coverage for sub command `create` and `licenses`
* Fixed nasty dependency hell issue between `pytest` and `py` package in Python 3.4.x
* Introduced `.coveragerc` for pytest-cov configuration, which excludes the pipeline template now from being reported
* Fix [189](https://github.com/nf-core/tools/issues/189): Check for given conda and PyPi package dependencies, if their versions exist
* Added profiles for `cfc`,`binac`, `uzh` that can be synced across pipelines
    * Ordering alphabetically for profiles now
* Added `pip install --upgrade pip` to `.travis.yml` to update pip in the Travis CI environment

## [v1.2](https://github.com/nf-core/tools/releases/tag/1.2) - [2018-10-01]

* Updated the `nf-core release` command
    * Now called `nf-core bump-versions` instead
    * New flag `--nextflow` to change the required nextflow version instead
* Template updates
    * Simpler installation of the `nf-core` helper tool, now directly from PyPI
    * Bump minimum nextflow version to `0.32.0` - required for built in `manifest.nextflowVersion` check and access to `workflow.manifest` variables from within nextflow scripts
    * New `withName` syntax for configs
    * Travis tests fail if PRs come against the `master` branch, slightly refactored
    * Improved GitHub contributing instructions and pull request / issue templates
* New lint tests
    * `.travis.yml` test for PRs made against the `master` branch
    * Automatic `--release` option not used if the travis repo is `nf-core/tools`
    * Warnings if depreciated variables `params.version` and `params.nf_required_version` are found
* New `nf-core licences` subcommand to show licence for each conda package in a workflow
* `nf-core list` now has options for sorting pipeline nicely
* Latest version of conda used in nf-core base docker image
* Updated PyPI deployment to  correctly parse the markdown readme (hopefully!)
* New GitHub contributing instructions and pull request template

## [v1.1](https://github.com/nf-core/tools/releases/tag/1.1) - [2018-08-14]

Very large release containing lots of work from the first nf-core hackathon, held in SciLifeLab Stockholm.

* The [Cookiecutter template](https://github.com/nf-core/cookiecutter) has been merged into tools
    * The old repo above has been archived
    * New pipelines are now created using the command `nf-core create`
    * The nf-core template and associated linting are now controlled under the same version system
* Large number of template updates and associated linting changes
    * New simplified cookiecutter variable usage
    * Refactored documentation - simplified and reduced duplication
    * Better `manifest` variables instead of `params` for pipeline name and version
    * New integrated nextflow version checking
    * Updated travis docker pull command to use tagging to allow release tests to pass
    * Reverted Docker and Singularity syntax to use `ENV` hack again
* Improved Python readme parsing for PyPI
* Updated Travis tests to check that the correct `dev` branch is being targeted
* New sync tool to automate pipeline updates
    * Once initial merges are complete, a nf-core bot account will create PRs for future template updates

## [v1.0.1](https://github.com/nf-core/tools/releases/tag/1.0.1) - [2018-07-18]

The version 1.0 of nf-core tools cannot be installed from PyPi. This patch fixes it, by getting rid of the requirements.txt plus declaring the dependent modules in the setup.py directly.

## [v1.0](https://github.com/nf-core/tools/releases/tag/1.0) - [2018-06-12]

Initial release of the nf-core helper tools package. Currently includes four subcommands:

* `nf-core list`: List nf-core pipelines with local info
* `nf-core download`: Download a pipeline and singularity container
* `nf-core lint`: Check pipeline against nf-core guidelines
* `nf-core release`: Update nf-core pipeline version number<|MERGE_RESOLUTION|>--- conflicted
+++ resolved
@@ -28,11 +28,8 @@
 * Updated `nf-core modules list` to show versions of local modules
 * Improved exit behavior by replacing `sys.exit` with exceptions
 * Updated `nf-core modules remove` to remove module entry in `modules.json` if module directory is missing
-<<<<<<< HEAD
 * Create extra tempdir as work directory for `nf-core modules create-test-yml` to avoid adding the temporary files to the `test.yml`
-=======
 * Refactored passing of command line arguments to `nf-core` commands and subcommands ([#1139](https://github.com/nf-core/tools/issues/1139), [#1140](https://github.com/nf-core/tools/issues/1140))
->>>>>>> 6d30c3a0
 
 #### Sync
 
