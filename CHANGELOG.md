# nf-core/tools: Changelog

## v1.13dev

### Template

<<<<<<< HEAD
* Added profiles to support the [Charliecloud](https://hpc.github.io/charliecloud/) and [Shifter](https://nersc.gitlab.io/development/shifter/how-to-use/) container engines [[#824](https://github.com/nf-core/tools/issues/824)]
=======
* Fixed typo in nf-core-lint CI that prevented the markdown summary from being automatically posted on PRs as a comment.
>>>>>>> 20a249ae

### Modules

* added `nf-core modules remove` command to uninstall modules

### Tools helper code

* Fixed some bugs in the command line interface for `nf-core launch` and improved formatting [[#829](https://github.com/nf-core/tools/pull/829)]

### Linting

* Added validation of default params to `nf-core schema lint` [[#823](https://github.com/nf-core/tools/issues/823)]
* Added schema validation of GitHub action workflows to lint function [[#795](https://github.com/nf-core/tools/issues/795)]
* Fixed bug in schema title and description validation
* Added second progress bar for conda dependencies lint check, as it can be slow [[#299](https://github.com/nf-core/tools/issues/299)]

## [v1.12.1 - Silver Dolphin](https://github.com/nf-core/tools/releases/tag/1.12.1) - [2020-12-03]

### Template

* Finished switch from `$baseDir` to `$projectDir` in `iGenomes.conf` and `main.nf`
  * Main fix is for `smail_fields` which was a bug introduced in the previous release. Sorry about that!
* Ported a number of small content tweaks from nf-core/eager to the template [[#786](https://github.com/nf-core/tools/issues/786)]
  * Better contributing documentation, more placeholders in documentation files, more relaxed markdownlint exceptions for certain HTML tags, more content for the PR and issue templates.

### Tools helper code

* Pipeline schema: make parameters of type `range` to `number`. [[#738](https://github.com/nf-core/tools/issues/738)]
* Respect `$NXF_HOME` when looking for pipelines with `nf-core list` [[#798](https://github.com/nf-core/tools/issues/798)]
* Swapped PyInquirer with questionary for command line questions in `launch.py` [[#726](https://github.com/nf-core/tools/issues/726)]
  * This should fix conda installation issues that some people had been hitting
  * The change also allows other improvements to the UI
* Fix linting crash when a file deleted but not yet staged in git [[#796](https://github.com/nf-core/tools/issues/796)]

## [v1.12 - Mercury Weasel](https://github.com/nf-core/tools/releases/tag/1.12) - [2020-11-19]

### Tools helper code

* Updated `nf_core` documentation generator for building [https://nf-co.re/tools-docs/](https://nf-co.re/tools-docs/)

### Template

* Make CI comments work with PRs from forks [[#765](https://github.com/nf-core/tools/issues/765)]
  * Branch protection and linting results should now show on all PRs
* Updated GitHub issue templates, which had stopped working
* Refactored GitHub Actions so that the AWS full-scale tests are triggered after docker build is finished
  * DockerHub push workflow split into two - one for dev, one for releases
* Updated actions to no longer use `set-env` which is now depreciating [[#739](https://github.com/nf-core/tools/issues/739)]
* Added config import for `test_full` in `nextflow.config`
* Switched depreciated `$baseDir` to `$projectDir`
* Updated minimum Nextflow version to `20.04.10`
* Make Nextflow installation less verbose in GitHub Actions [[#780](https://github.com/nf-core/tools/pull/780)]

### Linting

* Updated code to display colours in GitHub Actions log output
* Allow tests to pass with `dev` version of nf-core/tools (previous failure due to base image version)
* Lint code no longer tries to post GitHub PR comments. This is now done in a GitHub Action only.

## [v1.11 - Iron Tiger](https://github.com/nf-core/tools/releases/tag/1.11) - [2020-10-27]

### Template

* Fix command error in `awstest.yml` GitHub Action workflow.
* Allow manual triggering of AWS test GitHub Action workflows.
* Remove TODO item, which was proposing the usage of additional files beside `usage.md` and `output.md` for documentation.
* Added a Podman profile, which enables Podman as container.
* Updated linting for GitHub actions AWS tests workflows.

### Linting

* Made a base-level `Dockerfile` a warning instead of failure
* Added a lint failure if the old `bin/markdown_to_html.r` script is found
* Update `rich` package dependency and use new markup escaping to change `[[!]]` back to `[!]` again

### Other

* Pipeline sync - fetch full repo when checking out before sync
* Sync - Add GitHub actions manual trigger option

## [v1.10.2 - Copper Camel _(brought back from the dead)_](https://github.com/nf-core/tools/releases/tag/1.10.2) - [2020-07-31]

Second patch release to address some small errors discovered in the pipeline template.
Apologies for the inconvenience.

* Fix syntax error in `/push_dockerhub.yml` GitHub Action workflow
* Change `params.readPaths` -> `params.input_paths` in `test_full.config`
* Check results when posting the lint results as a GitHub comment
  * This feature is unfortunately not possible when making PRs from forks outside of the nf-core organisation for now.
* More major refactoring of the automated pipeline sync
  * New GitHub Actions matrix parallelisation of sync jobs across pipelines [[#673](https://github.com/nf-core/tools/issues/673)]
  * Removed the `--all` behaviour from `nf-core sync` as we no longer need it
  * Sync now uses a new list of pipelines on the website which does not include archived pipelines [[#712](https://github.com/nf-core/tools/issues/712)]
  * When making a PR it checks if a PR already exists - if so it updates it [[#710](https://github.com/nf-core/tools/issues/710)]
  * More tests and code refactoring for more stable code. Hopefully fixes 404 error [[#711](https://github.com/nf-core/tools/issues/711)]

## [v1.10.1 - Copper Camel _(patch)_](https://github.com/nf-core/tools/releases/tag/1.10.1) - [2020-07-30]

Patch release to fix the automatic template synchronisation, which failed in the v1.10 release.

* Improved logging: `nf-core --log-file log.txt` now saves a verbose log to disk.
* nf-core/tools GitHub Actions pipeline sync now uploads verbose log as an artifact.
* Sync - fixed several minor bugs, made logging less verbose.
* Python Rich library updated to `>=4.2.1`
* Hopefully fix git config for pipeline sync so that commit comes from @nf-core-bot
* Fix sync auto-PR text indentation so that it doesn't all show as code
* Added explicit flag `--show-passed` for `nf-core lint` instead of taking logging verbosity

## [v1.10 - Copper Camel](https://github.com/nf-core/tools/releases/tag/1.10) - [2020-07-30]

### Pipeline schema

This release of nf-core/tools introduces a major change / new feature: pipeline schema.
These are [JSON Schema](https://json-schema.org/) files that describe all of the parameters for a given
pipeline with their ID, a description, a longer help text, an optional default value, a variable _type_
(eg. `string` or `boolean`) and more.

The files will be used in a number of places:

* Automatic validation of supplied parameters when running pipelines
  * Pipeline execution can be immediately stopped if a required `param` is missing,
    or does not conform to the patterns / allowed values in the schema.
* Generation of pipeline command-line help
  * Running `nextflow run <pipeline> --help` will use the schema to generate a help text automatically
* Building online documentation on the [nf-core website](https://nf-co.re)
* Integration with 3rd party graphical user interfaces

To support these new schema files, nf-core/tools now comes with a new set of commands: `nf-core schema`.

* Pipeline schema can be generated or updated using `nf-core schema build` - this takes the parameters from
  the pipeline config file and prompts the developer for any mismatch between schema and pipeline.
  * Once a skeleton Schema file has been built, the command makes use of a new nf-core website tool to provide
    a user friendly graphical interface for developers to add content to their schema: [https://nf-co.re/pipeline_schema_builder](https://nf-co.re/pipeline_schema_builder)
* Pipelines will be automatically tested for valid schema that describe all pipeline parameters using the
  `nf-core schema lint` command (also included as part of the main `nf-core lint` command).
* Users can validate their set of pipeline inputs using the `nf-core schema validate` command.

In addition to the new schema commands, the `nf-core launch` command has been completely rewritten from
scratch to make use of the new pipeline schema. This command can use either an interactive command-line
prompt or a rich web interface to help users set parameters for a pipeline run.

The parameter descriptions and help text are fully used and embedded into the launch interfaces to make
this process as user-friendly as possible. We hope that it's particularly well suited to those new to nf-core.

Whilst we appreciate that this new feature will add a little work for pipeline developers, we're excited at
the possibilities that it brings. If you have any feedback or suggestions, please let us know either here on
GitHub or on the nf-core [`#json-schema` Slack channel](https://nfcore.slack.com/channels/json-schema).

### Python code formatting

We have adopted the use of the [Black Python code formatter](https://black.readthedocs.io/en/stable/).
This ensures a harmonised code formatting style throughout the package, from all contributors.
If you are editing any Python code in nf-core/tools you must now pass the files through Black when
making a pull-request. See [`.github/CONTRIBUTING.md`](.github/CONTRIBUTING.md) for details.

### Template

* Add `--publish_dir_mode` parameter [#585](https://github.com/nf-core/tools/issues/585)
* Isolate R library paths to those in container [#541](https://github.com/nf-core/tools/issues/541)
* Added new style of pipeline parameters JSON schema to pipeline template
* Add ability to attach MultiQC reports to completion emails when using `mail`
* Update `output.md` and add in 'Pipeline information' section describing standard NF and pipeline reporting.
* Build Docker image using GitHub Actions, then push to Docker Hub (instead of building on Docker Hub)
* Add Slack channel badge in pipeline README
* Allow multiple container tags in `ci.yml` if performing multiple tests in parallel
* Add AWS CI tests and full tests GitHub Actions workflows
* Update AWS CI tests and full tests secrets names
* Added `macs_gsize` for danRer10, based on [this post](https://biostar.galaxyproject.org/p/18272/)
* Add information about config files used for workflow execution (`workflow.configFiles`) to summary
* Fix `markdown_to_html.py` to work with Python 2 and 3.
* Change `params.reads` -> `params.input`
* Change `params.readPaths` -> `params.input_paths`
* Added a `.github/.dockstore.yml` config file for automatic workflow registration with [dockstore.org](https://dockstore.org/)

### Linting

* Refactored PR branch tests to be a little clearer.
* Linting error docs explain how to add an additional branch protecton rule to the `branch.yml` GitHub Actions workflow.
* Adapted linting docs to the new PR branch tests.
* Failure for missing the readme bioconda badge is now a warn, in case this badge is not relevant
* Added test for template `{{ cookiecutter.var }}` placeholders
* Fix failure when providing version along with build id for Conda packages
* New `--json` and `--markdown` options to print lint results to JSON / markdown files
* Linting code now automatically posts warning / failing results to GitHub PRs as a comment if it can
* Added AWS GitHub Actions workflows linting
* Fail if `params.input` isn't defined.
* Beautiful new progress bar to look at whilst linting is running and awesome new formatted output on the command line :heart_eyes:
  * All made using the excellent [`rich` python library](https://github.com/willmcgugan/rich) - check it out!
* Tests looking for `TODO` strings should now ignore editor backup files. [#477](https://github.com/nf-core/tools/issues/477)

### nf-core/tools Continuous Integration

* Added CI test to check for PRs against `master` in tools repo
* CI PR branch tests fixed & now automatically add a comment on the PR if failing, explaining what is wrong
* Move some of the issue and PR templates into HTML `<!-- comments -->` so that they don't show in issues / PRs

### Other

* Describe alternative installation method via conda with `conda env create`
* nf-core/tools version number now printed underneath header artwork
* Bumped Conda version shipped with nfcore/base to 4.8.2
* Added log message when creating new pipelines that people should talk to the community about their plans
* Fixed 'on completion' emails sent using the `mail` command not containing body text.
* Improved command-line help text for nf-core/tools
* `nf-core list` now hides archived pipelines unless `--show_archived` flag is set
* Command line tools now checks if there is a new version of nf-core/tools available
  * Disable this by setting the environment variable `NFCORE_NO_VERSION_CHECK`, eg. `export NFCORE_NO_VERSION_CHECK=1`
* Better command-line output formatting of nearly all `nf-core` commands using [`rich`](https://github.com/willmcgugan/rich)

## [v1.9 - Platinum Pigeon](https://github.com/nf-core/tools/releases/tag/1.9) - [2020-02-20]

### Continuous integration

* Travis CI tests are now deprecated in favor of GitHub Actions within the pipeline template.
  * `nf-core bump-version` support has been removed for `.travis.yml`
  * `nf-core lint` now fails if a `.travis.yml` file is found
* Ported nf-core/tools Travis CI automation to GitHub Actions.
* Fixed the build for the nf-core/tools API documentation on the website

### Template

* Rewrote the documentation markdown > HTML conversion in Python instead of R
* Fixed rendering of images in output documentation [#391](https://github.com/nf-core/tools/issues/391)
* Removed the requirement for R in the conda environment
* Make `params.multiqc_config` give an _additional_ MultiQC config file instead of replacing the one that ships with the pipeline
* Ignore only `tests/` and `testing/` directories in `.gitignore` to avoid ignoring `test.config` configuration file
* Rephrase docs to promote usage of containers over Conda to ensure reproducibility
* Stage the workflow summary YAML file within MultiQC work directory

### Linting

* Removed linting for CircleCI
* Allow any one of `params.reads` or `params.input` or `params.design` before warning
* Added whitespace padding to lint error URLs
* Improved documentation for lint errors
* Allow either `>=` or `!>=` in nextflow version checks (the latter exits with an error instead of just warning) [#506](https://github.com/nf-core/tools/issues/506)
* Check that `manifest.version` ends in `dev` and throw a warning if not
  * If running with `--release` check the opposite and fail if not
* Tidied up error messages and syntax for linting GitHub actions branch tests
* Add YAML validator
* Don't print test results if we have a critical error

### Other

* Fix automatic synchronisation of the template after releases of nf-core/tools
* Improve documentation for installing `nf-core/tools`
* Replace preprint by the new nf-core publication in Nature Biotechnology :champagne:
* Use `stderr` instead of `stdout` for header artwork
* Tolerate unexpected output from `nextflow config` command
* Add social preview image
* Added a [release checklist](.github/RELEASE_CHECKLIST.md) for the tools repo

## [v1.8 - Black Sheep](https://github.com/nf-core/tools/releases/tag/1.8) - [2020-01-27]

### Continuous integration

* GitHub Actions CI workflows are now included in the template pipeline
  * Please update these files to match the existing tests that you have in `.travis.yml`
* Travis CI tests will be deprecated from the next `tools` release
* Linting will generate a warning if GitHub Actions workflows do not exist and if applicable to remove Travis CI workflow file i.e. `.travis.yml`.

### Tools helper code

* Refactored the template synchronisation code to be part of the main nf-core tool
* `nf-core bump-version` now also bumps the version string of the exported conda environment in the Dockerfile
* Updated Blacklist of synced pipelines
* Ignore pre-releases in `nf-core list`
* Updated documentation for `nf-core download`
* Fixed typo in `nf-core launch` final command
* Handle missing pipeline descriptions in `nf-core list`
* Migrate tools package CI to GitHub Actions

### Linting

* Adjusted linting to enable `patch` branches from being tested
* Warn if GitHub Actions workflows do not exist, warn if `.travis.yml` and circleCI are there
* Lint for `Singularity` file and raise error if found [#458](https://github.com/nf-core/tools/issues/458)
* Added linting of GitHub Actions workflows `linting.yml`, `ci.yml` and `branch.yml`
* Warn if pipeline name contains upper case letters or non alphabetical characters [#85](https://github.com/nf-core/tools/issues/85)
* Make CI tests of lint code pass for releases

### Template pipeline

* Fixed incorrect paths in iGenomes config as described in issue [#418](https://github.com/nf-core/tools/issues/418)
* Fixed incorrect usage of non-existent parameter in the template [#446](https://github.com/nf-core/tools/issues/446)
* Add UCSC genomes to `igenomes.config` and add paths to all genome indices
* Change `maxMultiqcEmailFileSize` parameter to `max_multiqc_email_size`
* Export conda environment in Docker file [#349](https://github.com/nf-core/tools/issues/349)
* Change remaining parameters from `camelCase` to `snake_case` [#39](https://github.com/nf-core/hic/issues/39)
  * `--singleEnd` to `--single_end`
  * `--igenomesIgnore` to `--igenomes_ignore`
  * Having the old camelCase versions of these will now throw an error
* Add `autoMounts=true` to default singularity profile
* Add in `markdownlint` checks that were being ignored by default
* Disable ansi logging in the travis CI tests
* Move `params`section from `base.config` to `nextflow.config`
* Use `env` scope to export `PYTHONNOUSERSITE` in `nextflow.config` to prevent conflicts with host Python environment
* Bump minimum Nextflow version to `19.10.0` - required to properly use `env` scope in `nextflow.config`
* Added support for nf-tower in the travis tests, using public mailbox nf-core@mailinator.com
* Add link to [Keep a Changelog](http://keepachangelog.com/en/1.0.0/) and [Semantic Versioning](http://semver.org/spec/v2.0.0.html) to CHANGELOG
* Adjusted `.travis.yml` checks to allow for `patch` branches to be tested
* Add Python 3.7 dependency to the `environment.yml` file
* Remove `awsbatch` profile cf [nf-core/configs#71](https://github.com/nf-core/configs/pull/71)
* Make `scrape_software_versions.py` compatible with Python3 to enable miniconda3 in    [base image PR](https://github.com/nf-core/tools/pull/462)
* Add GitHub Actions workflows and respective linting
* Add `NXF_ANSI_LOG` as global environment variable to template GitHub Actions CI workflow
* Fixed global environment variable in GitHub Actions CI workflow
* Add `--awscli` parameter
* Add `README.txt` path for genomes in `igenomes.config` [nf-core/atacseq#75](https://github.com/nf-core/atacseq/issues/75)
* Fix buggy ANSI codes in pipeline summary log messages
* Add a `TODO` line in the new GitHub Actions CI test files

### Base Docker image

* Use miniconda3 instead of miniconda for a Python 3k base environment
  * If you still need Python 2 for your pipeline, add `conda-forge::python=2.7.4` to the dependencies in your `environment.yml`
* Update conda version to 4.7.12

### Other

* Updated Base Dockerfile to Conda 4.7.10
* Entirely switched from Travis-Ci.org to Travis-Ci.com for template and tools
* Improved core documentation (`-profile`)

## [v1.7 - Titanium Kangaroo](https://github.com/nf-core/tools/releases/tag/1.7) - [2019-10-07]

### Tools helper code

* The tools `create` command now sets up a `TEMPLATE` and a `dev` branch for syncing
* Fixed issue [379](https://github.com/nf-core/tools/issues/379)
* nf-core launch now uses stable parameter schema version 0.1.0
* Check that PR from patch or dev branch is acceptable by linting
* Made code compatible with Python 3.7
* The `download` command now also fetches institutional configs from nf-core/configs
* When listing pipelines, a nicer message is given for the rare case of a detached `HEAD` ref in a locally pulled pipeline. [#297](https://github.com/nf-core/tools/issues/297)
* The `download` command can now compress files into a single archive.
* `nf-core create` now fetches a logo for the pipeline from the nf-core website
* The readme should now be rendered properly on PyPI.

### Syncing

* Can now sync a targeted pipeline via command-line
* Updated Blacklist of synced pipelines
* Removed `chipseq` from Blacklist of synced pipelines
* Fixed issue [#314](https://github.com/nf-core/tools/issues/314)

### Linting

* If the container slug does not contain the nf-core organisation (for example during development on a fork), linting will raise a warning, and an error with release mode on

### Template pipeline

* Add new code for Travis CI to allow PRs from patch branches too
* Fix small typo in central readme of tools for future releases
* Small code polishing + typo fix in the template main.nf file
* Header ANSI codes no longer print `[2m` to console when using `-with-ansi`
* Switched to yaml.safe_load() to fix PyYAML warning that was thrown because of a possible [exploit](https://github.com/yaml/pyyaml/wiki/PyYAML-yaml.load(input)-Deprecation)
* Add `nf-core` citation
* Add proper `nf-core` logo for tools
* Add `Quick Start` section to main README of template
* Fix [Docker RunOptions](https://github.com/nf-core/tools/pull/351) to get UID and GID set in the template
* `Dockerfile` now specifically uses the proper release tag of the nfcore/base image
* Use [`file`](https://github.com/nf-core/tools/pull/354) instead of `new File`
  to avoid weird behavior such as making an `s3:/` directory locally when using
  an AWS S3 bucket as the `--outdir`.
* Fix workflow.onComplete() message when finishing pipeline
* Update URL for joining the nf-core slack to [https://nf-co.re/join/slack](https://nf-co.re/join/slack)
* Add GitHub Action for CI and Linting
* [Increased default time limit](https://github.com/nf-core/tools/issues/370) to 4h
* Add direct link to the pipeline slack channel in the contribution guidelines
* Add contributions and support heading with links to contribution guidelines and link to the pipeline slack channel in the main README
* Fix Parameters JSON due to new versionized structure
* Added conda-forge::r-markdown=1.1 and conda-forge::r-base=3.6.1 to environment
* Plain-text email template now has nf-core ASCII artwork
* Template configured to use logo fetched from website
* New option `--email_on_fail` which only sends emails if the workflow is not successful
* Add file existence check when checking software versions
* Fixed issue [#165](https://github.com/nf-core/tools/issues/165) - Use `checkIfExists`
* Consistent spacing for `if` statements
* Add sensible resource labels to `base.config`

### Other

* Bump `conda` to 4.6.14 in base nf-core Dockerfile
* Added a Code of Conduct to nf-core/tools, as only the template had this before
* TravisCI tests will now also start for PRs from `patch` branches, [to allow fixing critical issues](https://github.com/nf-core/tools/pull/392) without making a new major release

## [v1.6 - Brass Walrus](https://github.com/nf-core/tools/releases/tag/1.6) - [2020-04-09]

### Syncing

* Code refactoring to make the script more readable
* No travis build failure anymore on sync errors
* More verbose logging

### Template pipeline

* awsbatch `work-dir` checking moved to nextflow itself. Removed unsatisfiable check in main.nf template.
* Fixed markdown linting
* Tools CI testing now runs markdown lint on compiled template pipeline
* Migrated large portions of documentation to the [nf-core website](https://github.com/nf-core/nf-co.re/pull/93)
* Removed Gitter references in `.github/` directories for `tools/` and pipeline template.
* Changed `scrape_software_versions.py` to output `.csv` file
* Added `export_plots` parameter to multiqc config
* Corrected some typos as listed [here](https://github.com/nf-core/tools/issues/348) to Guidelines

### Tools helper code

* Drop [nf-core/rnaseq](https://github.com/nf-core/rnaseq]) from `blacklist.json` to make template sync available
* Updated main help command to sort the subcommands in a more logical order
* Updated readme to describe the new `nf-core launch` command
* Fix bugs in `nf-core download`
  * The _latest_ release is now fetched by default if not specified
  * Downloaded pipeline files are now properly executable.
* Fixed bugs in `nf-core list`
  * Sorting now works again
  * Output is partially coloured (better highlighting out of date pipelines)
  * Improved documentation
* Fixed bugs in `nf-core lint`
  * The order of conda channels is now correct, avoiding occasional erroneous errors that packages weren't found ([#207](https://github.com/nf-core/tools/issues/207))
  * Allow edge versions in nf-core pipelines
* Add reporting of ignored errored process
  * As a solution for [#103](https://github.com/nf-core/tools/issues/103))
* Add Bowtie2 and BWA in iGenome config file template

## [v1.5 - Iron Shark](https://github.com/nf-core/tools/releases/tag/1.5) - [2019-03-13]

### Template pipeline

* Dropped Singularity file
* Summary now logs details of the cluster profile used if from [nf-core/configs](https://github.com/nf-core/configs)
* Dockerhub is used in favor of Singularity Hub for pulling when using the Singularity profile
* Changed default container tag from latest to dev
* Brought the logo to life
* Change the default filenames for the pipeline trace files
* Remote fetch of nf-core/configs profiles fails gracefully if offline
* Remove `params.container` and just directly define `process.container` now
* Completion email now includes MultiQC report if not too big
* `params.genome` is now checked if set, to ensure that it's a valid iGenomes key
* Together with nf-core/configs, helper function now checks hostname and suggests a valid config profile
* `awsbatch` executor requires the `tracedir` not to be set to an `s3` bucket.

### Tools helper code

* New `nf-core launch` command to interactively launch nf-core pipelines from command-line
  * Works with a `parameters.settings.json` file shipped with each pipeline
  * Discovers additional `params` from the pipeline dynamically
* Drop Python 3.4 support
* `nf-core list` now only shows a value for _"is local latest version"_ column if there is a local copy.
* Lint markdown formatting in automated tests
  * Added `markdownlint-cli` for checking Markdown syntax in pipelines and tools repo
* Syncing now reads from a `blacklist.json` in order to exclude pipelines from being synced if necessary.
* Added nf-core tools API description to assist developers with the classes and functions available.
  * Docs are automatically built by Travis CI and updated on the nf-co.re website.
* Introduced test for filtering remote workflows by keyword.
* Build tools python API docs
  * Use Travis job for api doc generation and publish

* `nf-core bump-version` now stops before making changes if the linting fails
* Code test coverage
  * Introduced test for filtering remote workflows by keyword
* Linting updates
  * Now properly searches for conda packages in default channels
  * Now correctly validates version pinning for packages from PyPI
  * Updates for changes to `process.container` definition

### Other

* Bump `conda` to 4.6.7 in base nf-core Dockerfile

## [v1.4 - Tantalum Butterfly](https://github.com/nf-core/tools/releases/tag/1.4) - [2018-12-12]

### Template pipeline

* Institutional custom config profiles moved to github `nf-core/configs`
  * These will now be maintained centrally as opposed to being shipped with the pipelines in `conf/`
  * Load `base.config` by default for all profiles
  * Removed profiles named `standard` and `none`
  * Added parameter `--igenomesIgnore` so `igenomes.config` is not loaded if parameter clashes are observed
  * Added parameter `--custom_config_version` for custom config version control. Can use this parameter to provide commit id for reproducibility. Defaults to `master`
  * Deleted custom configs from template in `conf/` directory i.e. `uzh.config`, `binac.config` and `cfc.config`
* `multiqc_config` and `output_md` are now put into channels instead of using the files directly (see issue [#222](https://github.com/nf-core/tools/issues/222))
* Added `local.md` to cookiecutter template in `docs/configuration/`. This was referenced in `README.md` but not present.
* Major overhaul of docs to add/remove parameters, unify linking of files and added description for providing custom configs where necessary
* Travis: Pull the `dev` tagged docker image for testing
* Removed UPPMAX-specific documentation from the template.

### Tools helper code

* Make Travis CI tests fail on pull requests if the `CHANGELOG.md` file hasn't been updated
* Minor bugfixing in Python code (eg. removing unused import statements)
* Made the web requests caching work on multi-user installations
* Handle exception if nextflow isn't installed
* Linting: Update for Travis: Pull the `dev` tagged docker image for testing

## [v1.3 - Citreous Swordfish](https://github.com/nf-core/tools/releases/tag/1.3) - [2018-11-21]

* `nf-core create` command line interface updated
  * Interactive prompts for required arguments if not given
  * New flag for workflow author
* Updated channel order for bioconda/conda-forge channels in environment.yaml
* Increased code coverage for sub command `create` and `licenses`
* Fixed nasty dependency hell issue between `pytest` and `py` package in Python 3.4.x
* Introduced `.coveragerc` for pytest-cov configuration, which excludes the pipeline template now from being reported
* Fix [189](https://github.com/nf-core/tools/issues/189): Check for given conda and PyPi package dependencies, if their versions exist
* Added profiles for `cfc`,`binac`, `uzh` that can be synced across pipelines
  * Ordering alphabetically for profiles now
* Added `pip install --upgrade pip` to `.travis.yml` to update pip in the Travis CI environment

## [v1.2](https://github.com/nf-core/tools/releases/tag/1.2) - [2018-10-01]

* Updated the `nf-core release` command
  * Now called `nf-core bump-versions` instead
  * New flag `--nextflow` to change the required nextflow version instead
* Template updates
  * Simpler installation of the `nf-core` helper tool, now directly from PyPI
  * Bump minimum nextflow version to `0.32.0` - required for built in `manifest.nextflowVersion` check and access to `workflow.manifest` variables from within nextflow scripts
  * New `withName` syntax for configs
  * Travis tests fail if PRs come against the `master` branch, slightly refactored
  * Improved GitHub contributing instructions and pull request / issue templates
* New lint tests
  * `.travis.yml` test for PRs made against the `master` branch
  * Automatic `--release` option not used if the travis repo is `nf-core/tools`
  * Warnings if depreciated variables `params.version` and `params.nf_required_version` are found
* New `nf-core licences` subcommand to show licence for each conda package in a workflow
* `nf-core list` now has options for sorting pipeline nicely
* Latest version of conda used in nf-core base docker image
* Updated PyPI deployment to  correctly parse the markdown readme (hopefully!)
* New GitHub contributing instructions and pull request template

## [v1.1](https://github.com/nf-core/tools/releases/tag/1.1) - [2018-08-14]

Very large release containing lots of work from the first nf-core hackathon, held in SciLifeLab Stockholm.

* The [Cookiecutter template](https://github.com/nf-core/cookiecutter) has been merged into tools
  * The old repo above has been archived
  * New pipelines are now created using the command `nf-core create`
  * The nf-core template and associated linting are now controlled under the same version system
* Large number of template updates and associated linting changes
  * New simplified cookiecutter variable usage
  * Refactored documentation - simplified and reduced duplication
  * Better `manifest` variables instead of `params` for pipeline name and version
  * New integrated nextflow version checking
  * Updated travis docker pull command to use tagging to allow release tests to pass
  * Reverted Docker and Singularity syntax to use `ENV` hack again
* Improved Python readme parsing for PyPI
* Updated Travis tests to check that the correct `dev` branch is being targeted
* New sync tool to automate pipeline updates
  * Once initial merges are complete, a nf-core bot account will create PRs for future template updates

## [v1.0.1](https://github.com/nf-core/tools/releases/tag/1.0.1) - [2018-07-18]

The version 1.0 of nf-core tools cannot be installed from PyPi. This patch fixes it, by getting rid of the requirements.txt plus declaring the dependent modules in the setup.py directly.

## [v1.0](https://github.com/nf-core/tools/releases/tag/1.0) - [2018-06-12]

Initial release of the nf-core helper tools package. Currently includes four subcommands:

* `nf-core list`: List nf-core pipelines with local info
* `nf-core download`: Download a pipeline and singularity container
* `nf-core lint`: Check pipeline against nf-core guidelines
* `nf-core release`: Update nf-core pipeline version number<|MERGE_RESOLUTION|>--- conflicted
+++ resolved
@@ -4,11 +4,8 @@
 
 ### Template
 
-<<<<<<< HEAD
 * Added profiles to support the [Charliecloud](https://hpc.github.io/charliecloud/) and [Shifter](https://nersc.gitlab.io/development/shifter/how-to-use/) container engines [[#824](https://github.com/nf-core/tools/issues/824)]
-=======
 * Fixed typo in nf-core-lint CI that prevented the markdown summary from being automatically posted on PRs as a comment.
->>>>>>> 20a249ae
 
 ### Modules
 
